--- conflicted
+++ resolved
@@ -2,11 +2,7 @@
 
 import org.enso.data.List1
 import org.enso.flexer.Reader
-<<<<<<< HEAD
 import AstOps._
-import org.enso.syntax.graph.API.Notification.Text
-=======
->>>>>>> a1cfd9de
 import org.enso.syntax.graph.API._
 import org.enso.syntax.text.AST.Import
 import org.enso.syntax.text.AST
@@ -18,196 +14,6 @@
     s"missing id for node with expression `${ast.show}`"
 }
 
-<<<<<<< HEAD
-=======
-object KnownOperators {
-  val Assignment = AST.Opr("=")
-  val Minus      = AST.Opr("-")
-}
-
-object Extensions {
-  implicit class Opr_ops(opr: AST.Opr) {
-    def isAssignment: Boolean = opr == KnownOperators.Assignment
-  }
-
-  implicit class Ast_ops(ast: AST) {
-    def getId: AST.ID =
-      ast.id.getOrElse(throw MissingIdException(ast))
-
-    def as[T: UnapplyByType]: Option[T] = UnapplyByType[T].unapply(ast)
-
-    // TODO: name should be more different from as[Import]
-    def asImport: Option[AST.Import] =
-      as[Import].orElse(as[AST.Macro.Match].flatMap(_.resolved.asImport))
-
-    def asAssignment: Option[AST.App.Infix] =
-      ast.as[AST.App.Infix].filter(_.opr.isAssignment)
-
-    def getName: Option[String] = ast.as[AST.Var].map(_.name)
-
-    def imports(module: Module.Name): Boolean = {
-      ast.asImport.exists(_.path sameTarget module)
-    }
-
-    def asNode: Option[Node.Info] = {
-      val (lhs, rhs) = ast.asAssignment match {
-        case Some(Infix(l, _, r)) => (Some(l), r)
-        case None                 => (None, ast)
-      }
-
-      val assignment = lhs.map(AssignmentInfo(_, rhs))
-
-      // definition with inputs is a function
-      // and a function is not a node
-      if (assignment.exists(_.inputAsts.nonEmpty))
-        return None
-
-      val id       = ast.getId
-      val spanTree = API.SpanTree() // TODO
-      val expr     = Expr(rhs.show, spanTree)
-
-      val inputAsts = rhs.groupTopInputs
-      // TODO subports
-      val inputs           = inputAsts.map(_.asPort)
-      val outputName       = assignment.flatMap(_.name)
-      val output           = Port.Info(None, outputName, Seq())
-      val flags: Set[Flag] = Set.empty // TODO
-      val stats            = None
-      val metadata         = null // TODO
-
-      val node = Node.Info(id, expr, inputs, output, flags, stats, metadata)
-      Some(node)
-    }
-
-    def flattenApps: List1[AST] = ast match {
-      // TODO: provisionally deal with macros resolving to Group, like parens,
-      //       as if code was directly grouped
-      case AST.Macro.Match(_, _, group @ AST.Group(body)) =>
-        body match {
-          case Some(groupedAst) => groupedAst.flattenApps
-          case _                => List1(group)
-        }
-//      case AST.Macro.Match(
-//          marker,
-//          None,
-//          Shifted.List1(
-//            AST.Macro.Match
-//              .Segment(AST.Opr("("), mmm),
-//            Shifted(
-//              _,
-//              AST.Macro.Match
-//                .Segment(
-//                  AST.Opr(")"),
-//                  Pattern.Match.Of(aa, ee)
-//                )
-//            ) :: Nil
-//          ),
-//          res
-//          ) => {
-//        mmm match {
-//          case Pattern.Match.Of(Pattern.Build(ppp), el) => {
-//            println(ppp.toString + el.toString)
-//            null
-//          }
-//        }
-//        null
-//      }
-      // lhs rhs
-      case AST.App.Prefix(lhs, rhs) => lhs.flattenApps :+ rhs
-      case nonAppAst                => List1(nonAppAst)
-    }
-
-    def groupTopInputs: Seq[AST] = ast match {
-      case AST.App.Prefix.any(ast)      => ast.flattenApps.tail
-      case AST.App.Section.Sides.any(_) => Seq(AST.Blank(), AST.Blank())
-      // TODO special case below for unary minus, until parser handles it
-      case AST.App.Section.Right(KnownOperators.Minus, rhs) => Seq(rhs)
-      case AST.App.Section.Right(_, rhs)                    => Seq(AST.Blank(), rhs)
-      case AST.App.Section.Left(lhs, _)                     => Seq(lhs, AST.Blank())
-      case AST.App.Infix(lhs, _, rhs)                       => Seq(lhs, rhs)
-//      case _: AST.Var                 => Seq()
-//      case _: AST.Literal             => Seq()
-//      case _: AST.Number              => Seq()
-      case _ => Seq()
-    }
-
-    def asPort: Port.Info = ast match {
-      case _ => Port.Empty
-    }
-  }
-
-  implicit class Line_ops(line: Line) {
-//    def asImport: Option[Import] = line.elem.flatMap(_.as[Import])
-//    def imports(module: Module.Name): Boolean =
-//      line.elem.exists(_.imports(module))
-    // def asAssignment: Option[Infix]     = line.elem.flatMap(_.asAssignment)
-    // def asNode: Option[Node.Info] = line.elem.flatMap(_.asNode)
-  }
-
-  implicit class ModuleName_ops(moduleName: API.Module.Name) {
-    def nameAsString(): String = moduleName.toList.map(_.name).mkString(".")
-    def sameTarget(rhs: API.Module.Name): Boolean =
-      moduleName.map(_.shape) == rhs.map(_.shape)
-  }
-
-  implicit class Module_ops(module: AST.Module) {
-    //def importedModules: List[Module.Name] = module.imports.map(_.path)
-    def imports:               List[Import] = module.flatTraverse(_.asImport)
-    def lineIndexOf(ast: AST): Option[Int]  = lineIndexWhere(_ == ast).map(_._2)
-    def lineIndexWhere(p: AST => Boolean): Option[(OptLine, Int)] =
-      module.lines.zipWithIndex.find(_._1.elem.exists(p))
-
-    def lineOffset(lineIx: Int): Int =
-      module.lines.toList.take(lineIx).foldLeft(0) {
-        case (offset, line) => offset + line.span
-      }
-
-    /** flatMaps non-empty lines ASTs. */
-    def flatTraverse[B](f: AST => GenTraversableOnce[B]): List[B] =
-      module.lines.toList.flatMap(_.elem).flatMap(f(_))
-
-    def insert(index: Int, addedLine: OptLine): AST.Module = {
-      val moduleIsEmpty = module.lines.size == 1 && module.lines.head.elem.isEmpty
-      val newLines =
-        if (moduleIsEmpty) List1(addedLine)
-        else module.lines.insert(index, addedLine)
-      AST.Module(newLines)
-    }
-    def insert(index: Int, addedLineAst: AST): AST.Module =
-      insert(index, OptLine(addedLineAst))
-
-    def removeAt(index: Int): AST.Module = {
-      val newLines = List1(module.lines.removeAt(index)) match {
-        case Some(list1) => list1
-        // if we removed the last line, restore an empty one
-        case None => List1(Line(None))
-      }
-      AST.Module(newLines)
-    }
-
-    /** Calls function f on each line,
-      *   - if f returns None, line is kept as it was,
-      *   - if f returns Some, line is replaced with f
-      *        and all further lines are kept as they were
-      */
-    def findAndReplace(f: OptLine => Option[List[OptLine]]): AST.Module = {
-      def go(lines: List[OptLine]): List[OptLine] = lines match {
-        case Nil => Nil
-        case l +: ls =>
-          f(l) match {
-            case None        => l +: go(ls)
-            case Some(lines) => lines ++ ls
-          }
-      }
-      AST.Module(List1(go(module.lines.toList)).get)
-    }
-  }
-}
-
-// TODO ugly?
-import org.enso.syntax.graph.Extensions._
-
->>>>>>> a1cfd9de
 case class AssignmentInfo(lhs: AST, rhs: AST) {
   val lhsParts: List1[AST]            = lhs.flattenApps
   val name: Option[String]            = lhsParts.head.varName
@@ -235,38 +41,25 @@
 ) extends GraphAPI
     with TextAPI {
 
-<<<<<<< HEAD
   protected def findAndReplace(module: Module.Location, at: TextPosition)(
     fun: (TextPosition, AST.Block.OptLine) => List[AST.Block.OptLine]
-=======
-  protected def findAndReplace(module: Module.Location, at: TextAPI.Position)(
-    fun: (TextAPI.Position, AST.Block.OptLine) => List[AST.Block.OptLine]
->>>>>>> a1cfd9de
   ) = {
     var span = 0
     val content = state.getModule(module).findAndReplace { line =>
       span += line.span
       if (span < at.index) None
-<<<<<<< HEAD
       else Some(fun(TextPosition(span - line.span), line))
-=======
-      else Some(fun(TextAPI.Position(span - line.span), line))
->>>>>>> a1cfd9de
     }
     state.setModule(module, content)
   }
 
   def getText(module: Module.Location): String = state.getModule(module).show
 
-<<<<<<< HEAD
-  def insertText(module: Module.Location, at: TextPosition, text: String) = {
-=======
   def insertText(
     module: Module.Location,
-    at: TextAPI.Position,
+    at: TextPosition,
     text: String
   ) = {
->>>>>>> a1cfd9de
     findAndReplace(module, at) { (pos, line) =>
       val (prefix, suffix) = line.show.splitAt(pos.index + at.index)
       val result           = Parser().run(new Reader(prefix + text + suffix))
@@ -276,51 +69,32 @@
     notifier.notify(GraphAPI.Notification.Invalidate.Module(module))
   }
 
-<<<<<<< HEAD
-  def eraseText(loc: Module.Location, span: TextSpan) = {
-    findAndReplace(loc, span.begin) { (pos, line) =>
+  def eraseText(module: Module.Location, span: TextSpan) = {
+    findAndReplace(module, span.begin) { (pos, line) =>
       val (line1, line2) = line.show.splitAt(pos.index + span.begin.index)
       val result =
         Parser().run(new Reader(line1 + line2.drop(span.length.value)))
-=======
-  def eraseText(module: Module.Location, span: TextAPI.Span) = {
-    findAndReplace(module, span.start) { (pos, line) =>
-      val (line1, line2) = line.show.splitAt(pos.index + span.start.index)
-      val result         = Parser().run(new Reader(line1 + line2.drop(span.length)))
->>>>>>> a1cfd9de
       result.lines.toList
     }
     notifier.notify(TextAPI.Notification.Erased(module, span))
     notifier.notify(GraphAPI.Notification.Invalidate.Module(module))
   }
 
-<<<<<<< HEAD
-  def copyText(loc: Module.Location, span: TextSpan): String = {
+  def copyText(module: Module.Location, span: TextSpan): String = {
     var text = ""
-    findAndReplace(loc, span.begin) { (pos, line) =>
+    findAndReplace(module, span.begin) { (pos, line) =>
       val start = pos.index + span.begin.index
       text = line.show.substring(start, start + span.length.value)
-=======
-  def copyText(module: Module.Location, span: TextAPI.Span): String = {
-    var text = ""
-    findAndReplace(module, span.start) { (pos, line) =>
-      val start = pos.index + span.start.index
-      text = line.show.substring(start, start + span.length)
->>>>>>> a1cfd9de
       List(line)
     }
     text
   }
 
-<<<<<<< HEAD
-  def pasteText(module: Module.Location, at: TextPosition, clipboard: String) =
-=======
   def pasteText(
     module: Module.Location,
-    at: TextAPI.Position,
+    at: TextPosition,
     clipboard: String
   ) =
->>>>>>> a1cfd9de
     insertText(module, at, clipboard)
 
   def getGraph(loc: API.Definition.Graph.Location): Definition.Graph.Info = ???
@@ -373,7 +147,7 @@
     )
     val lineToPlaceImport = lastImportPosition match {
       case Some((_, lastImportLineNumber)) => lastImportLineNumber + 1
-      case None                       => 0
+      case None                            => 0
     }
 
     val newAst = module.insert(lineToPlaceImport, Import(importee))
@@ -381,7 +155,7 @@
     notifier.notify(GraphAPI.Notification.Invalidate.Module(context))
 
     val text   = AST.Import(importee).show
-    val offset = TextAPI.Position(module.lineOffset(lineToPlaceImport))
+    val offset = TextPosition(module.lineOffset(lineToPlaceImport))
     notifier.notify(TextAPI.Notification.Inserted(context, offset, text))
   }
 
@@ -399,8 +173,8 @@
     state.setModule(context, newAst)
     notifier.notify(GraphAPI.Notification.Invalidate.Module(context))
 
-    val offset = TextAPI.Position(module.lineOffset(lineIx))
-    val span   = TextAPI.Span(offset, line.span)
+    val offset = TextPosition(module.lineOffset(lineIx))
+    val span   = TextSpan(offset, TextLength(line.span))
     notifier.notify(TextAPI.Notification.Erased(context, span))
   }
 }