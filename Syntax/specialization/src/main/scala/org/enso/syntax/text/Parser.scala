package org.enso.syntax.text

import org.enso.flexer
import org.enso.flexer.Reader
import org.enso.syntax.text.ast.meta.Builtin
import org.enso.syntax.text.ast.opr.Prec
import org.enso.syntax.text.prec.Distance
import org.enso.syntax.text.prec.Macro
import org.enso.syntax.text.prec.Operator
import org.enso.syntax.text.spec.ParserDef
import scala.math.Ordering.Implicits._

import scala.annotation.tailrec

////////////////////////////////

class InternalError(reason: String, cause: Throwable = None.orNull)
    extends Exception(s"Internal error $reason", cause)

////////////////
//// Parser ////
////////////////

/** This is the main Parser class.
  *
  * ==The Macro System==
  *
  * The parser bases on a very sophisticated Macro mechanism, allowing users for
  * unparalleled control and flexibility. The macro systems allows advanced
  * users to create new syntax or new domain-specific languages. In a similar
  * fashion to Lisp, Enso macros can freely transform the syntactic structure of
  * the program. In short, anything that Enso can do to a data structure, Enso
  * macros can do to code. In contrast, in most other languages, the parser's
  * output is purely internal to the language implementation and cannot be
  * manipulated by the programmer.
  *
  * Macro resolution steps:
  *
  * 1. Parser is executed by using the [[Parser#run]] function. It reads source
  * code and outputs a token stream [[AST.Stream]]. The token stream contains a
  * very narrow range of possible elements: [[AST.Blank]], [[AST.Var]],
  * [[AST.Cons]], [[AST.Opr]], [[AST.Number]], [[AST.Text]], and [[AST.Block]],
  * which contains lines of streams of these elements. Every other AST structure
  * is build by the macro system. Please note that the stream in this step is
  * encoded by using [[AST.App]] on subsequent elements.
  *
  * 2. Parser prepares [[Builtin.registry]] containing predefined set of macro
  * [[AST.Macro.Definition]], which define such constructs as comments, parensed
  * expressions, imports, new data definitions, if-then-else mixfix functions,
  * or even foreign languages support. During this step parser will be also
  * asking interpreter to fill the registry with definitions from other modules.
  * Each [[AST.Macro.Definition]] contains macro segment descriptions and a
  * finalizer, a function transforming matched tokens to final AST. Finalizer is
  * used only if all macro segments were matched correctly.
  *
  * 3. The token stream is partitioned according to registered macros segments.
  * Each macro contains multiple segments. A segment contains of an identifier,
  * like "if" or "then" and a macro [[Pattern]]. Patterns are not used in this
  * step. The AST stream is partitioned solely by segment identifiers. Macros
  * can overlap, for example, [[Builtin.registry]] contains both "if-then" and
  * "if-then-else" macro. When it is impossible to decide which macro to choose,
  * like for the input "(if a) b", [[AST.Macro.Ambiguous]] is returned.
  * Otherwise, each macro segment is matched against corresponding [[Pattern]]
  * and [[AST.Macro.Match]] is returned and stored back in the [[AST.Stream]].
  * Please note, that even if pattern matching fails, the [[AST.Macro.Match]]
  * will be the result. It will contain information about failed patterns.
  *
  * 4. The segment [[Pattern]] is similar to regular expression. It contains
  * around 10 building blocks, such as [[Pattern.Nothing]], which does not
  * consume any input, or [[Pattern.Tok]], allowing matching a specific token,
  * like the "if" keyword. The result, [[Pattern.Match]] is stored in
  * [[AST.Macro.Match]]. The [[Pattern.Match.Err]] is used to mark unsuccessful
  * pattern match fragments, while the [[Pattern.Match.Tok]] is used to provide
  * additional help messages to the end-user. Please note that it is impossible
  * for the pattern match mechanism to break even on malformed user
  * [[AST.Macro.Definition]]. Each definition contains a pre-process step inside
  * of [[AST.Macro.Definition]] constructor, which modifies the user provided
  * rules with checks if the pattern succeed and in case the pattern was used
  * between segments, if it consumed all tokens. In case either of validators
  * fail, all tokens are consumed and marked as an invalid match.
  *
  * 5. A very special pattern is the [[Pattern.Build]] construction, which tells
  * the pattern match mechanism that it should build a single [[AST]] expression
  * out of matched tokens. For example, a pattern
  * [[Pattern.Build(Pattern.Cls[AST.Opr])]] will match an operator token and
  * build a side-section AST from it. The [[Pattern.Build]] blocks are resolved
  * during the pattern match step. After this step is finished and
  * [[AST.Macro.Match]] or [[AST.Macro.Ambiguous]] is stored back in the
  * [[AST.Stream]], nothing more happens, parsing is done! It is important to
  * note, that there is a special module parsing macro, which runs
  * [[Pattern.Build]] on every line.
  *
  *
  *
  * ==Pattern Build Mechanism==
  *
  * The resolution of [[Pattern.Build]] is as interesting as the macro system.
  * It contains of the following stages:
  *
  * 1. First, the [[AST.Stream]] is partitioned byt the [[Distance]] processor
  * according to the spacing information. All non-spaced tokens are grouped
  * together and processed first. After their processing is done and each group
  * will be transformed to a single [[AST]], it is put back to the original
  * [[AST.Stream]] and the whole stream is processed the same way (described in
  * the following points).
  *
  * 2. Each token of a chosen stream is then processed by the
  * [[https://en.wikipedia.org/wiki/Shunting-yard_algorithm Shunting-yard
  * algorithm]]. Basically, it re-shuffles the [[AST]] stream to combination of
  * [[AST.App]], [[AST.App.Left]], [[AST.App.Right]], and [[AST.App.Sides]],
  * according to the operator precedence. Please note that the precedence of
  * user defined operators is fixed in Enso and depends on the shape of the
  * operator. For example, all "arrows" like "<-", "<-<", or "<=<", have the
  * same precedence. The associativity is inferred by the operator direction,
  * where both "=" and "," operators are considered right-associative. See
  * [[Operator]] and [[Prec]] for more information.
  *
  *
  *
  * ==Finalizers==
  *
  * A careful reader will notice that there was no description of how finalizers
  * (mentioned in the first section) are used. Finalizers are user-provided AST
  * transformations which are applied to valid AST Macro matches. After
  * finalizer is applied, the spacing information might be lost.
  *
  * ==Space-unaware AST===
  *
  * That's because they are NOT used during parsing. A very important design
  * decision is that Enso AST contains all information allowing for printing the
  * code back from the AST, while keeping all whitespaces as they were before
  * parsing. This is why each space-aware AST, like [[AST.App]] records all
  * positional information. For convenient usage, all space-aware [[AST]]
  * definitions end with "Of", like [[AST.App.PrefixOf]] and have a counterpart
  * without "Of" allowing for pattern matching without thinking about the
  * spacing information. Because macro system is end-user extensible, we cannot
  * assume that the end-user will care about recording valid spacing when
  * transforming [[AST]] to another form. That's why there are also
  * space-unaware [[AST]] structures, which are handy to work with by automated
  * tools like the interpreter, while all the spacing information is stored only
  * in the basic set of tokens and [[AST.Macro]] tokens. Each AST node has a
  * [[AST.map]] function for mapping over sub-nodes, which allows easy building
  * of AST traversals. The [[Parser#resolveMacros]] is such a traversal, which
  * applies [[AST.Macro.Definition.Resolver]] to each [[AST.Macro.Match]] found
  * in the AST, while loosing a lot of positional information.
  */
class Parser {
  import Parser._
  private val engine = newEngine()

<<<<<<< HEAD
  def run(input: Reader): AST.Module = run(input, Map())
=======
  def run(input: Reader): AST.Module = run(input, Nil)
>>>>>>> eea14f31

  def run(input: Reader, idMap: IDMap): AST.Module =
    engine.run(input).map(Macro.run) match {
      case flexer.Parser.Result(_, flexer.Parser.Result.Success(mod)) =>
        val mod2 = annotateModule(idMap, mod)
        val mod3 = addMissingIds(mod2)
        resolveMacros(mod3).asInstanceOf[AST.Module]
      case _ => throw ParsingFailed
    }

  def annotateModule(
    idMap: IDMap,
    mod: AST.Module
  ): AST.Module = {
    var ids = idMap.map { case ((a, b), id) => (a, -b) -> id }.sorted.toList
    mod.traverseWithOff { (off, ast) =>
      val key = (off, -ast.span)

      while (ids.nonEmpty && ids.head._1 < key) ids = ids.tail

      ids match {
        case (k, id) :: _ if k == key =>
          ids = ids.tail
          ast.setID(id)
        case _ =>
          ast match {
            case AST.Macro.Match.any(_) => ast.withNewID()
            case _                      => ast
          }
      }
    }
  }

  /** All [[AST]] elements that are definitions (i.e. can be entered into in
    * GUI) or are nodes in graph representation are required to bear [[AST.ID]].
    * This method adds IDs on such AST elements if they are missing it.
    */
  def addMissingIds(ast: AST): AST = {
    sealed trait Scope
    object Scope {
      trait RequiringIds extends Scope
      object Module      extends RequiringIds
      object Block       extends RequiringIds
      object Other       extends Scope
    }

    def introducedScope(ast: AST): Scope = ast match {
      case AST.Module.any(_) => Scope.Module
      case AST.Block.any(_)  => Scope.Block
      case _                 => Scope.Other
    }

    def go(ast: AST, scope: Scope): AST = {
      val needsId = scope.isInstanceOf[Scope.RequiringIds]
      // TODO also check for other cases of AST requiring IDs -- basically all
      //  cases other than being a node, i.e. detect enterable definitions

      val withFixedChildren = ast.map(child => go(child, introducedScope(ast)))
      if (needsId && withFixedChildren.id.isEmpty)
        withFixedChildren.withNewID()
      else
        withFixedChildren
    }

    go(ast, Scope.Other)
  }

  /** Although this function does not use any Parser-specific API now, it will
    * use such in the future when the interpreter will provide information about
    * defined macros other than [[Builtin.registry]].
    */
  def resolveMacros(ast: AST): AST =
    ast match {
      case AST.Macro.Match.any(ast) =>
        val resolvedAST = ast.map(resolveMacros)
        Builtin.registry.get(resolvedAST.path) match {
          case None => throw MissingMacroDefinition
          case Some(spec) =>
            val id       = resolvedAST.id.getOrElse(throw new Error(s"Missing ID"))
            val segments = resolvedAST.segs.toList().map(_.el)
            val ctx      = AST.Macro.Resolver.Context(resolvedAST.pfx, segments, id)
            resolvedAST.copy(shape = resolvedAST.shape.copy[AST](resolved = {
              resolveMacros(spec.resolver(ctx))
            }))
        }
      case _ => ast.map(resolveMacros)
    }

  /** Drops macros metadata keeping only resolved macros in the AST.
    * WARNING: this transformation drops the information about AST spacing.
    */
  def dropMacroMeta(ast: AST.Module): AST.Module = {
    def go: AST => AST = {
      case AST.Macro.Match.any(t) => go(t.resolved)
      case t                      => t.map(go)
    }
    ast.map(go)
  }

}

object Parser {
  type IDMap = Seq[((Int, Int), AST.ID)]
  def apply(): Parser   = new Parser()
  private val newEngine = flexer.Parser.compile(ParserDef())

  //// Exceptions ////

  case object ParsingFailed extends ParserError("parsing failed")
  case object MissingMacroDefinition
      extends ParserError("macro definition not found")
  class ParserError(reason: String, cause: Throwable = None.orNull)
      extends InternalError(s"in parser $reason", cause)
}

////////////////////////////////////////////////////////////////////////////////
//// Interactive Testing Utilities /////////////////////////////////////////////
////////////////////////////////////////////////////////////////////////////////

//////////////
//// Main ////
//////////////

object Main extends App {

  def pretty(str: String): String = {

    def checkClosing(in: List[Char]): Int = {
      @tailrec
      def go(i: Int, rest: Int, in: List[Char], bias: Int): Int =
        (rest, bias, in) match {
          case (0, _, _)   => 0
          case (_, 0, _)   => i
          case (_, _, Nil) => i
          case (_, _, s :: ss) =>
            s match {
              case '(' => go(i + 1, rest - 1, ss, bias - 1)
              case ')' => go(i + 1, rest - 1, ss, bias + 1)
              case _   => go(i + 1, rest - 1, ss, bias)
            }

        }
      go(0, 10, in, -1)
    }

    @tailrec
    def go(ind: Int, in: List[Char], out: List[String]): List[String] = {
      def newline(i: Int) = "\n" + " " * i * 2
      in match {
        case Nil => out
        case s :: ss =>
          val s2 = s.toString
          s match {
            case '(' =>
              checkClosing(ss) match {
                case 0 => go(ind + 1, ss, newline(ind + 1) :: s2 :: out)
                case i =>
                  go(
                    ind,
                    ss.drop(i),
                    ss.take(i).mkString("") :: s2 :: out
                  )
              }

            case ')' => go(ind - 1, ss, s2 :: newline(ind - 1) :: out)
            case ',' => go(ind, ss, newline(ind) :: s2 :: out)
            case _   => go(ind, ss, s2 :: out)
          }
      }
    }
    go(0, str.toList, List()).reverse.mkString("")
  }

  println("--- START ---")

  val parser = new Parser()

  val in_def_maybe =
    """## Foo bar baz
      |   bax
      |def Maybe a
      |    ## test
      |    def Just val:a
      |    def Nothing
    """.stripMargin

  val in_arr1 = "a = b -> c d"

  val in3  = "(a) b = c"
  val in4  = "if a then (b)"
  val in2  = "(a) b = c]"
  val inp2 = "a (b (c)) x"

  val inp = """## This function adds `x` to `y`
              |add x y = x + y
              |mul x y = x * y
              |
              |## This function divides `x` by `y`
              |div x y = x / y
              |
              |## Just a comment
              |
              |## Doc for infix with empty lines between 
              |
              |sub x y = x - y
              |
              |## Foo bar baz
              |   bax
              |def Maybe a
              |    ## test attached to Just
              |    def Just val:a
              |    def Nothing
              |""".stripMargin

  println("--- PARSING ---")

  val mod = parser.run(new Reader(inp))

  println(pretty(mod.toString))

  println("=========================")
  println(pretty(parser.dropMacroMeta(mod).toString))
  val rmod = parser.resolveMacros(mod)
  if (mod != rmod) {
    println("\n---\n")
    println(pretty(rmod.toString))
  }

  println("------")
  println(mod.show() == inp)
  println("------")
  println(mod.show())
  println("------")

  /** Invoking the Enso Documentation Parser */
  println("===== DOCUMENTATION =====")
  val isGeneratingHTML = false
  val droppedMeta      = parser.dropMacroMeta(mod)
  val documentation    = DocParserRunner.createDocs(droppedMeta)
  val documentationHTML =
    DocParserRunner.generateHTMLForEveryDocumented(documentation)
  println(pretty(documentation.toString))
  println("------")
  println(documentation.show())
  println("=========================")

  println()

  AST.main()

}<|MERGE_RESOLUTION|>--- conflicted
+++ resolved
@@ -148,11 +148,7 @@
   import Parser._
   private val engine = newEngine()
 
-<<<<<<< HEAD
-  def run(input: Reader): AST.Module = run(input, Map())
-=======
   def run(input: Reader): AST.Module = run(input, Nil)
->>>>>>> eea14f31
 
   def run(input: Reader, idMap: IDMap): AST.Module =
     engine.run(input).map(Macro.run) match {
