package org.enso.syntax.graph

<<<<<<< HEAD
=======
import java.awt.Toolkit
import java.awt.datatransfer.Clipboard
import java.awt.datatransfer.ClipboardOwner
import java.awt.datatransfer.DataFlavor
import java.awt.datatransfer.StringSelection
import java.awt.datatransfer.Transferable
import java.util.UUID

>>>>>>> feb28936
import org.enso.data.List1
import org.enso.syntax.graph.API._
import org.enso.data.List1._
import org.enso.flexer.Reader
import org.enso.syntax.text.AST
import org.enso.syntax.text.AST.Macro.Match
import org.enso.syntax.text.AST.Import
import org.enso.syntax.text.AST.UnapplyByType
import org.enso.syntax.text.Parser
import org.enso.syntax.text.AST.App.Infix
import org.enso.syntax.text.AST.Block.Line
import org.enso.syntax.text.AST.Block.OptLine

<<<<<<< HEAD
import scala.collection.GenTraversableOnce
=======
import scala.annotation.tailrec
>>>>>>> feb28936
import scala.reflect.ClassTag

case class MissingIdException(ast: AST) extends Exception {
  override def getMessage: String =
    s"missing id for node with expression `${ast.show()}`"
}

object KnownOperators {
  val Assignment = AST.Opr("=")
  val Minus      = AST.Opr("-")
}

object Extensions {
  implicit class Opr_ops(opr: AST.Opr) {
    def isAssignment: Boolean = opr == KnownOperators.Assignment
  }

  implicit class Ast_ops(ast: AST) {
    def getId: AST.ID =
      ast.id.getOrElse(throw MissingIdException(ast))

    def as[T: UnapplyByType]: Option[T] = UnapplyByType[T].unapply(ast)

    // TODO: name should be more different from as[Import]
    def asImport: Option[AST.Import] =
      as[Import].orElse(as[AST.Macro.Match].flatMap(_.resolved.asImport))

    def asAssignment: Option[AST.App.Infix] =
      ast.as[AST.App.Infix].filter(_.opr.isAssignment)

    def getName: Option[String] = ast.as[AST.Var].map(_.name)

    def imports(module: Module.Name): Boolean = {
      ast.asImport.exists(_.path sameTarget module)
    }

    def asNode: Option[Node.Info] = {
      val (lhs, rhs) = ast.asAssignment match {
        case Some(Infix(l, _, r)) => (Some(l), r)
        case None                 => (None, ast)
      }

      val assignment = lhs.map(AssignmentInfo(_, rhs))

      // definition with inputs is a function
      // and a function is not a node
      if (assignment.exists(_.inputAsts.nonEmpty))
        return None

      val id       = ast.getId
      val spanTree = API.SpanTree() // TODO
      val expr     = Expr(rhs.show, spanTree)

      val inputAsts = rhs.groupTopInputs
      // TODO subports
      val inputs           = inputAsts.map(_.asPort)
      val outputName       = assignment.flatMap(_.name)
      val output           = Port.Info(None, outputName, Seq())
      val flags: Set[Flag] = Set.empty // TODO
      val stats            = None
      val metadata         = null // TODO

      val node = Node.Info(id, expr, inputs, output, flags, stats, metadata)
      Some(node)
    }

    def flattenApps: List1[AST] = ast match {
      // TODO: provisionally deal with macros resolving to Group, like parens,
      //       as if code was directly grouped
      case AST.Macro.Match(_, _, group @ AST.Group(body)) =>
        body match {
          case Some(groupedAst) => groupedAst.flattenApps
          case _                => List1(group)
        }
//      case AST.Macro.Match(
//          marker,
//          None,
//          Shifted.List1(
//            AST.Macro.Match
//              .Segment(AST.Opr("("), mmm),
//            Shifted(
//              _,
//              AST.Macro.Match
//                .Segment(
//                  AST.Opr(")"),
//                  Pattern.Match.Of(aa, ee)
//                )
//            ) :: Nil
//          ),
//          res
//          ) => {
//        mmm match {
//          case Pattern.Match.Of(Pattern.Build(ppp), el) => {
//            println(ppp.toString + el.toString)
//            null
//          }
//        }
//        null
//      }
      // lhs rhs
      case AST.App.Prefix(lhs, rhs) => lhs.flattenApps :+ rhs
      case nonAppAst                => List1(nonAppAst)
    }

    def groupTopInputs: Seq[AST] = ast match {
      case AST.App.Prefix.any(ast)      => ast.flattenApps.tail
      case AST.App.Section.Sides.any(_) => Seq(AST.Blank(), AST.Blank())
      // TODO special case below for unary minus, until parser handles it
      case AST.App.Section.Right(KnownOperators.Minus, rhs) => Seq(rhs)
      case AST.App.Section.Right(_, rhs)                    => Seq(AST.Blank(), rhs)
      case AST.App.Section.Left(lhs, _)                     => Seq(lhs, AST.Blank())
      case AST.App.Infix(lhs, _, rhs)                       => Seq(lhs, rhs)
//      case _: AST.Var                 => Seq()
//      case _: AST.Literal             => Seq()
//      case _: AST.Number              => Seq()
      case _ => Seq()
    }

    def asPort: Port.Info = ast match {
      case _ => Port.Empty
    }
  }

  implicit class Line_ops(line: Line) {
//    def asImport: Option[Import] = line.elem.flatMap(_.as[Import])
//    def imports(module: Module.Name): Boolean =
//      line.elem.exists(_.imports(module))
    // def asAssignment: Option[Infix]     = line.elem.flatMap(_.asAssignment)
    // def asNode: Option[Node.Info] = line.elem.flatMap(_.asNode)
  }

  implicit class ModuleName_ops(moduleName: API.Module.Name) {
    def nameAsString(): String = moduleName.toList.map(_.name).mkString(".")
    def sameTarget(rhs: API.Module.Name): Boolean =
      moduleName.map(_.unFix) == rhs.map(_.unFix)
  }

  implicit class Module_ops(module: AST.Module) {
    //def importedModules: List[Module.Name] = module.imports.map(_.path)
    def imports:               List[Import] = module.flatTraverse(_.asImport)
    def lineIndexOf(ast: AST): Option[Int]  = lineIndexWhere(_ == ast)
    def lineIndexWhere(p: AST => Boolean): Option[Int] = {
      module.lines.indexWhere(_.elem.exists(p))
    }

    /** flatMaps non-empty lines ASTs. */
    def flatTraverse[B](f: AST => GenTraversableOnce[B]): List[B] =
      module.lines.toList.flatMap(_.elem).flatMap(f(_))

    def insert(index: Int, addedLine: OptLine): AST.Module = {
      val moduleIsEmpty = module.lines.size == 1 && module.lines.head.elem.isEmpty
      val newLines =
        if (moduleIsEmpty) List1(addedLine)
        else module.lines.insert(index, addedLine)
      AST.Module(newLines)
    }
    def insert(index: Int, addedLineAst: AST): AST.Module =
      insert(index, OptLine(addedLineAst))

    def removeAt(index: Int): AST.Module = {
      val newLines = List1(module.lines.removeAt(index)) match {
        case Some(list1) => list1
        // if we removed the last line, restore an empty one
        case None => List1(Line(None))
      }
      AST.Module(newLines)
    }

    /** Calls function f on each line,
      *   - if f returns None, line is kept as it was,
      *   - if f returns Some, line is replaced with f
      *        and all further lines are kept as they were
      */
    def findAndReplace(f: OptLine => Option[List[OptLine]]): AST.Module = {
      def go(lines: List[OptLine]): List[OptLine] = lines match {
        case Nil => Nil
        case l +: ls =>
          f(l) match {
            case None        => l +: go(ls)
            case Some(lines) => lines ++ ls
          }
      }
      AST.Module(List1(go(module.lines.toList)).get)
    }
  }
}

// TODO ugly?
import Extensions._

case class AssignmentInfo(lhs: AST, rhs: AST) {
  val lhsParts: List1[AST]            = lhs.flattenApps
  val name: Option[String]            = lhsParts.head.getName
  val inputAsts: Seq[AST]             = lhsParts.tail
  val inputNames: Seq[Option[String]] = inputAsts.map(_.getName)
}
//object AssignmentInfo {
//  def apply(ast: AST.App.Infix): Option[AssignmentInfo] =
//    if (ast.opr.name == "=") Some(AssignmentInfo(ast.larg, ast.rarg))
//    else None
//  def apply(ast: AST): Option[DefInfo] =
//    ast.toAssignment.flatMap(DefInfo(_))
//}

object ParserUtils {
  def prettyPrint(ast: AST.Module): Unit = {
    println("------")
    println(org.enso.syntax.text.Main.pretty(ast.toString))
    println("------")
    println(ast.show)
  }
  def parse(program: String): AST.Module = {
    val parser = new Parser()
    val ast    = parser.run(new Reader(program))

//    var counter = 0
//    ast.map(astNode => {
//      // unmarked node asts should get their markers
//      if (astNode.requiresId) {
//        val markedAst = AST.Marked(AST.Marker(counter), astNode)
//        counter += 1
//        markedAst
//      } else
//        astNode
//    })
    ast
  }
}

final case class DoubleRepresentation(
  state: StateManager,
  notifier: NotificationSink
) extends GraphAPI
    with TextAPI {

  protected def findAndReplace(loc: Module.Location, pos: TextPosition)(
    fun: (TextPosition, AST.Block.Line) => List[AST.Block.Line]
  ) = {
    var span = 0
    val module = state.getModule(loc).findAndReplace { line =>
      span += line.span
      if (span < pos.index) None
      else Some(fun(TextPosition(span - line.span), line))
    }
    state.setModule(loc, module)
  }

  def getText(loc: Module.Location): String = state.getModule(loc).show

  def insertText(loc: Module.Location, cursor: TextPosition, text: String) =
    findAndReplace(loc, cursor) { (pos, line) =>
      val (prefix, suffix) = line.show.splitAt(pos.index + cursor.index)
      val result           = Parser().run(new Reader(prefix + text + suffix))
      result.unwrap.lines.toList
    }

  def eraseText(loc: Module.Location, span: TextSpan) =
    findAndReplace(loc, span.start) { (pos, line) =>
      val (line1, line2) = line.show.splitAt(pos.index + span.start.index)
      val result         = Parser().run(new Reader(line1 + line2.drop(span.length)))
      result.unwrap.lines.toList
    }

  def copyText(loc: Module.Location, span: TextSpan): String = {
    var text = ""
    findAndReplace(loc, span.start) { (pos, line) =>
      val start = pos.index + span.start.index
      text = line.show.substring(start, start + span.length)
      List(line)
    }
    text
  }

  def pasteText(loc: Module.Location, cursor: TextPosition, clipboard: String) =
    insertText(loc, cursor, clipboard)

  def getGraph(loc: API.Definition.Graph.Location): Definition.Graph.Info = ???
  def getGraph(loc: Module.Graph.Location): Module.Graph.Info = {
    val ast   = state.getModule(loc.module)
    val nodes = ast.flatTraverse(_.asNode)
    Module.Graph.Info(nodes, Seq())
  }

  def getDefinitions(loc: Module.Location): List[Definition.Info] = ???
  def addNode(
    context: Node.Context,
    metadata: Node.Metadata,
    expr: String
  ): Node.Id = ???
  def setMetadata(node: Node.Location, newMetadata: Node.Metadata) = ???
  def enableFlag(node: Node.Location, flag: Flag)                  = ???
  def disableFlag(node: Node.Location, flag: Flag)                 = ???
  def setExpression(node: Node.Location, expression: String)       = ???
  def removeNode(node: Node.Location)                              = ???
  def extractToFunction(
    context: Node.Context,
    node: Set[Node.Id]
  ): Definition.Id = ???
  def setPortName(port: Graph.Port.Location, name: String)                 = ???
  def addPort(port: Graph.Port.Location, name: String, tp: Option[Type])   = ???
  def removePort(port: Graph.Port.Location)                                = ???
  def addConnection(graph: Port.Context, from: Output.Id, to: Input.Id)    = ???
  def removeConnection(graph: Port.Context, from: Output.Id, to: Input.Id) = ???

  override def importedModules(module: Module.Location): Seq[Module.Name] = {
    val ast     = state.getModule(module)
    val imports = ast.imports
    val paths   = imports.map(_.path)
    paths
  }

  override def importModule(context: Module.Id, importee: Module.Name): Unit = {
    val module         = state.getModule(context)
    val currentImports = module.imports
    if (currentImports.exists(_ imports importee))
      throw ImportAlreadyExistsException(importee)

    // TODO perhaps here zippers could be useful?

    val lastImportPosition = currentImports.lastOption.flatMap(
      lastImport => module.lineIndexWhere(_.imports(lastImport.path))
    )
    val lineToPlaceImport = lastImportPosition match {
      case Some(lastImportLineNumber) => lastImportLineNumber + 1
      case None                       => 0
    }

    val newAst = module.insert(lineToPlaceImport, Import(importee))
    state.setModule(context, newAst)
    notifier.retrieve(API.Notification.Invalidate.Module(context))
  }

  override def removeImport(
    context: Module.Id,
    importToRemove: Module.Name
  ): Unit = {
    val ast = state.getModule(context)
    val lineIndex = ast.lineIndexWhere(_ imports importToRemove) match {
      case Some(index) => index
      case None        => throw NoSuchImportException(importToRemove)
    }

    val newAst = ast.removeAt(lineIndex)
    state.setModule(context, newAst)
    notifier.retrieve(API.Notification.Invalidate.Module(context))
  }
}<|MERGE_RESOLUTION|>--- conflicted
+++ resolved
@@ -1,7 +1,5 @@
 package org.enso.syntax.graph
 
-<<<<<<< HEAD
-=======
 import java.awt.Toolkit
 import java.awt.datatransfer.Clipboard
 import java.awt.datatransfer.ClipboardOwner
@@ -10,7 +8,6 @@
 import java.awt.datatransfer.Transferable
 import java.util.UUID
 
->>>>>>> feb28936
 import org.enso.data.List1
 import org.enso.syntax.graph.API._
 import org.enso.data.List1._
@@ -24,16 +21,13 @@
 import org.enso.syntax.text.AST.Block.Line
 import org.enso.syntax.text.AST.Block.OptLine
 
-<<<<<<< HEAD
+import scala.annotation.tailrec
 import scala.collection.GenTraversableOnce
-=======
-import scala.annotation.tailrec
->>>>>>> feb28936
 import scala.reflect.ClassTag
 
 case class MissingIdException(ast: AST) extends Exception {
   override def getMessage: String =
-    s"missing id for node with expression `${ast.show()}`"
+    s"missing id for node with expression `${ast.show}`"
 }
 
 object KnownOperators {
@@ -178,6 +172,24 @@
     def flatTraverse[B](f: AST => GenTraversableOnce[B]): List[B] =
       module.lines.toList.flatMap(_.elem).flatMap(f(_))
 
+    /** Calls function f on each line,
+      *   - if f returns None, line is kept as it was,
+      *   - if f returns Some, line is replaced with f
+      *        and all further lines are kept as they were
+      */
+    def findAndReplace(f: Line => Option[List[OptLine]]): AST.Module = {
+      def go(lines: List[OptLine]): List[OptLine] = lines match {
+        case Nil => Nil
+        case l +: ls =>
+          f(l) match {
+            case None        => l +: go(ls)
+            case Some(lines) => lines ++ ls
+          }
+      }
+
+      Module(List1(go(module.lines.toList)).get)
+    }
+
     def insert(index: Int, addedLine: OptLine): AST.Module = {
       val moduleIsEmpty = module.lines.size == 1 && module.lines.head.elem.isEmpty
       val newLines =
@@ -265,7 +277,7 @@
     with TextAPI {
 
   protected def findAndReplace(loc: Module.Location, pos: TextPosition)(
-    fun: (TextPosition, AST.Block.Line) => List[AST.Block.Line]
+    fun: (TextPosition, AST.Block.OptLine) => List[AST.Block.OptLine]
   ) = {
     var span = 0
     val module = state.getModule(loc).findAndReplace { line =>
