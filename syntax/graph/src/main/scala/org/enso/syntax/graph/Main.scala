package org.enso.syntax.graph

import org.enso.syntax.text.AST

object Main extends App {

  println(AST.Number("fpo", 50).show)

  println(
<<<<<<< HEAD
    s"Show app: ${AST.App.Prefix(AST.Var("inc"), AST.Number(50)).show()}"
=======
    s"Show app: ${AST.App(AST.Var("inc"), AST.Number(50)).show}"
>>>>>>> feb28936
  )
  println(
    s"Show import: ${AST.Import(AST.Cons("Foo"), AST.Cons("Bar")).show}"
  )

  // add x y (Just z) = x + y
  // add x y (u, v) = x + y

  val program =
    """import Foo
      |
      |add x (y, z) = x + y
    """.stripMargin

  def playWith(input: String = program): Unit = {
    val ast = ParserUtils.parse(input)
    ParserUtils.prettyPrint(ast)
  }

  playWith(program)
}<|MERGE_RESOLUTION|>--- conflicted
+++ resolved
@@ -7,11 +7,7 @@
   println(AST.Number("fpo", 50).show)
 
   println(
-<<<<<<< HEAD
-    s"Show app: ${AST.App.Prefix(AST.Var("inc"), AST.Number(50)).show()}"
-=======
     s"Show app: ${AST.App(AST.Var("inc"), AST.Number(50)).show}"
->>>>>>> feb28936
   )
   println(
     s"Show import: ${AST.Import(AST.Cons("Foo"), AST.Cons("Bar")).show}"
