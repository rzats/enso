package org.enso.syntax.text

import monocle.macros.GenLens
import org.enso.data.List1._
import org.enso.data.List1
import org.enso.data.Shifted
import org.enso.data.Tree
import org.enso.syntax.text.ast.Repr.R
import org.enso.syntax.text.ast.Repr
import org.enso.syntax.text.ast.opr
import org.enso.syntax.text.ast.text

import scala.annotation.tailrec

sealed trait AST extends AST.Symbol {
  def map(f: AST => AST): AST
}

object AST {

  object implicits extends Ident.implicits {
    implicit def stringToAST(str: String): AST = {
      if (str == "") throw new Error("Empty literal")
      if (str == "_") Blank
      else if (str.head.isLower) Var(str)
      else if (str.head.isUpper) Cons(str)
      else Opr(str)
    }
  }

  //////////////////////////////////////////////////////////////////////////////
  //// Reexports ///////////////////////////////////////////////////////////////
  //////////////////////////////////////////////////////////////////////////////

  type Assoc = opr.Assoc

  val Assoc = opr.Assoc
  val Prec  = opr.Prec

  //////////////////////////////////////////////////////////////////////////////
  //// Definition //////////////////////////////////////////////////////////////
  //////////////////////////////////////////////////////////////////////////////

  type SAST    = Shifted[AST]
  type Stream  = List[SAST]
  type Stream1 = List1[SAST]

  sealed trait Symbol extends Repr.Provider {
    def byteSpan: Int  = repr.byteSpan
    def span:   Int    = repr.span
    def show(): String = repr.show()
  }

  //////////////////////////////////////////////////////////////////////////////
  //// Conversions /////////////////////////////////////////////////////////////
  //////////////////////////////////////////////////////////////////////////////

  def tokenize(ast: AST): Shifted.List1[AST] = {
    @tailrec
    def go(ast: AST, out: AST.Stream): Shifted.List1[AST] = ast match {
      case _App(fn, off, arg) => go(fn, Shifted(off, arg) :: out)
      case anyAst             => Shifted.List1(anyAst, out)
    }
    go(ast, List())
  }

  //////////////////////////////////////////////////////////////////////////////
  //// Invalid /////////////////////////////////////////////////////////////////
  //////////////////////////////////////////////////////////////////////////////

  trait Invalid extends AST

  final case class Unrecognized(str: String) extends Invalid {
    val repr               = str
    def map(f: AST => AST) = this
  }

  final case class Unexpected(msg: String, stream: Stream) extends Invalid {
    val repr = R + stream
    def map(f: AST => AST) =
      copy(stream = stream.map(t => t.copy(el = f(t.el))))
  }

  //////////////////////////////////////////////////////////////////////////////
  //// Marker //////////////////////////////////////////////////////////////////
  //////////////////////////////////////////////////////////////////////////////

  final case class Marker(id: Int)

  final case class Marked(marker: Marker, ast: AST) extends AST {
    val repr               = ast.repr
    def map(f: AST => AST) = copy(ast = f(ast))
  }

  //////////////////////////////////////////////////////////////////////////////
  //// Literal /////////////////////////////////////////////////////////////////
  //////////////////////////////////////////////////////////////////////////////

  sealed trait Literal extends AST

  sealed trait Ident extends Literal {
    val name: String
  }
  object Ident {
    final case class InvalidSuffix(elem: Ident, suffix: String)
        extends AST.Invalid {
      val repr               = R + elem + suffix
      def map(f: AST => AST) = this
    }

    trait implicits extends Var.implicits with Cons.implicits {
      implicit def stringToIdent(str: String): Ident = {
        if (str == "") throw new Error("Empty literal")
        if (str == "_") Blank
        else if (str.head.isLower) Var(str)
        else if (str.head.isUpper) Cons(str)
        else Opr(str)
      }
    }
  }

  //////////////////////////////////////////////////////////////////////////////
  //// Ident///////////// //////////////////////////////////////////////////////
  //////////////////////////////////////////////////////////////////////////////

  final case object Blank extends Ident {
    val name               = "_"
    val repr               = name
    def map(f: AST => AST) = this
  }

  final case class Var(name: String) extends Ident {
    val repr               = name
    def map(f: AST => AST) = this
  }
  object Var {
    trait implicits {
      implicit def stringToVar(str: String): Var = Var(str)
    }
  }

  final case class Cons(name: String) extends Ident {
    val repr               = name
    def map(f: AST => AST) = this
  }
  object Cons {
    trait implicits {
      implicit def stringToCons(str: String): Cons = Cons(str)
    }
  }

  //////////////////////////////////////////////////////////////////////////////
  //// Opr /////////////////////////////////////////////////////////////////////
  //////////////////////////////////////////////////////////////////////////////

  final case class Opr(name: String) extends Opr.Class {
    val (prec, assoc)      = Opr.Info.of(name)
    val repr               = name
    def map(f: AST => AST) = this
  }

  object Opr {
    sealed trait Class extends Ident

    final case class Mod(name: String) extends Opr.Class {
      override val repr      = name + '='
      def map(f: AST => AST) = this
    }

    val app: Opr = Opr(" ")

    object Info {
      val map: Map[String, (Int, Assoc)] = Prec.map.map {
        case (name, prec) => name -> ((prec, Assoc.of(name)))
      }
      def of(op: String) =
        map.getOrElse(op, (Prec.default, Assoc.of(op)))
    }

    implicit def fromString(str: String): Opr = Opr(str)
  }

  //////////////////////////////////////////////////////////////////////////////
  //// App /////////////////////////////////////////////////////////////////////
  //////////////////////////////////////////////////////////////////////////////

  type App = _App
  final case class _App(func: AST, off: Int = 1, arg: AST) extends AST {
    val repr               = R + func + off + arg
    def map(f: AST => AST) = copy(func = f(func), arg = f(arg))
  }
  object App {
    def apply(func: AST, off: Int = 1, arg: AST): App = _App(func, off, arg)
    def apply(func: AST, arg: AST): App = App(func, 1, arg)
    def unapply(t: App) = Some((t.func, t.arg))

    def apply(op: Opr, off: Int, arg: AST): Right = Right(op, off, arg)
    def apply(op: Opr, arg: AST):           Right = Right(op, 1, arg)

    def apply(arg: AST, off: Int, op: Opr): Left = Left(arg, off, op)
    def apply(arg: AST, op: Opr):           Left = Left(arg, op)

    def apply(larg: AST, loff: Int, opr: Opr, roff: Int, rarg: AST): Infix =
      Infix(larg, loff, opr, roff, rarg)
    def apply(larg: AST, opr: Opr, roff: Int, rarg: AST): Infix =
      Infix(larg, opr, roff, rarg)
    def apply(larg: AST, loff: Int, opr: Opr, rarg: AST): Infix =
      Infix(larg, loff, opr, rarg)
    def apply(larg: AST, opr: Opr, rarg: AST): Infix =
      Infix(larg, opr, rarg)

    type Left = _Left
    final case class _Left(arg: AST, off: Int = 0, op: Opr) extends AST {
      val repr               = R + arg + off + op
      def map(f: AST => AST) = copy(arg = f(arg))
    }
    object Left {
      def apply(arg: AST, off: Int, op: Opr): Left = _Left(arg, off, op)
      def apply(arg: AST, op: Opr):           Left = Left(arg, 1, op)
      def unapply(t: Left) = Some((t.arg, t.op))
    }

    type Right = _Right
    final case class _Right(opr: Opr, off: Int = 0, arg: AST) extends AST {
      val repr               = R + opr + off + arg
      def map(f: AST => AST) = copy(arg = f(arg))
    }
    object Right {
      def apply(opr: Opr, off: Int, arg: AST): Right = _Right(opr, off, arg)
      def apply(opr: Opr, arg: AST):           Right = Right(opr, 1, arg)
      def unapply(t: Right) = Some((t.opr, t.arg))
    }

    final case class Sides(opr: Opr) extends AST {
      val repr               = R + opr
      def map(f: AST => AST) = this
    }

    type Infix = _Infix
    final case class _Infix(
      larg: AST,
      loff: Int = 1,
      opr: Opr,
      roff: Int = 1,
      rarg: AST
    ) extends AST {
      val repr               = R + larg + loff + opr + roff + rarg
      def map(f: AST => AST) = copy(larg = f(larg), rarg = f(rarg))
    }
    object Infix {
      def apply(larg: AST, loff: Int, opr: Opr, roff: Int, rarg: AST): Infix =
        _Infix(larg, loff, opr, roff, rarg)
      def apply(larg: AST, opr: Opr, roff: Int, rarg: AST): Infix =
        Infix(larg, 1, opr, roff, rarg)
      def apply(larg: AST, loff: Int, opr: Opr, rarg: AST): Infix =
        Infix(larg, loff, opr, 1, rarg)
      def apply(larg: AST, opr: Opr, rarg: AST): Infix =
        _Infix(larg, 1, opr, 1, rarg)
      def unapply(t: Infix) = Some((t.larg, t.opr, t.rarg))
    }
  }

  //////////////////////////////////////////////////////////////////////////////
  //// Number //////////////////////////////////////////////////////////////////
  //////////////////////////////////////////////////////////////////////////////

  final case class Number(base: Option[String], int: String) extends AST {
    val repr               = base.map(_ + "_").getOrElse("") + int
    def map(f: AST => AST) = this
  }

  object Number {
    def apply(i: Int):               Number = Number(i.toString)
    def apply(i: String):            Number = Number(None, i)
    def apply(b: String, i: String): Number = Number(Some(b), i)
    def apply(b: Int, i: String):    Number = Number(b.toString, i)
    def apply(b: String, i: Int):    Number = Number(b, i.toString)
    def apply(b: Int, i: Int):       Number = Number(b.toString, i.toString)

    final case class DanglingBase(base: String) extends AST.Invalid {
      val repr               = base + '_'
      def map(f: AST => AST) = this
    }
  }

  //////////////////////////////////////////////////////////////////////////////
  //// Text ////////////////////////////////////////////////////////////////////
  //////////////////////////////////////////////////////////////////////////////

  sealed trait Text extends AST
  object Text {

    //// Abstraction ////

    sealed trait Class[This] extends Text {
      type Segment <: Text.Segment

      val quoteChar: Char
      val quote: Quote
      val segments: List[Segment]

      lazy val quoteRepr = R + (quoteChar.toString * quote.asInt)
      lazy val bodyRepr  = R + segments
      lazy val repr      = R + quoteRepr + bodyRepr + quoteRepr

      def map(f: AST => AST) = this

      def _dup(quote: Quote, segments: List[Segment]): This
      def dup(quote: Quote = quote, segments: List[Segment] = segments) =
        _dup(quote, segments)

      def prepend(segment: Segment): This =
        this.dup(segments = segment :: segments)

      def prependMergeReversed(
        segment: Segment
      )(implicit p: Text.Segment.Raw <:< Segment): This =
        (segment, segments) match {
          case (Text.Segment.Plain(n), Text.Segment.Plain(t) :: ss) =>
            this.dup(segments = Text.Segment.Plain(t + n) :: ss)
          case _ => this.dup(segments = segment :: segments)
        }

    }

    //// Smart Constructors ////

    private type I = Interpolated
    private val I = Interpolated
    def apply():                        I = I()
    def apply(q: Quote):                I = I(q)
    def apply(q: Quote, s: I.Segment*): I = I(q, s: _*)
    def apply(s: List[I.Segment]):      I = I(s)
    def apply(s: I.Segment*):           I = I(s: _*)

    //// Definition ////

    import Segment._

    final case class Interpolated(
      quote: Text.Quote,
      segments: List[Interpolated.Segment]
    ) extends Class[Interpolated] {
      type Segment = Interpolated.Segment
      val quoteChar = '\''
      def _dup(quote: Quote, segments: List[Segment]): Interpolated =
        copy(quote, segments)

      def raw: Text.Raw =
        Raw(quote, segments.map(s => Segment.Plain(s.repr.show())))
    }

    final case class Raw(quote: Text.Quote, segments: List[Raw.Segment])
        extends Class[Raw] {
      type Segment = Raw.Segment
      val quoteChar = '"'
      def _dup(quote: Quote, segments: List[Segment]) =
        copy(quote, segments)
    }

    // FIXME: Rethink if we should divide text to single line and multiline.
    //        One of segments is EOL, which makes no sense with this division
    final case class MultiLine(
      indent: Int,
      quoteChar: Char,
      quote: Text.Quote,
      segments: List[Segment]
    ) extends Class[MultiLine] {
      type Segment = Text.Segment
      override lazy val bodyRepr = R + segments.flatMap {
          case EOL(true) => List(EOL(), Plain(" " * indent))
          case s         => List(s)
        }

      def _dup(quote: Quote, segments: List[Segment]) =
        copy(indent, quoteChar, quote, segments)
    }

    object MultiLine {
      def stripOffset(
        offset: Int,
        rawSegments: List[Segment]
      ): List[Segment] = {
        if (rawSegments.isEmpty) return rawSegments
        var last = rawSegments.head
        for (s <- rawSegments.tail :+ EOL()) yield (last, s) match {
          case (EOL(_), segment) if offset == 0 =>
            last = segment
            EOL()
          case (EOL(_), Plain(txt))
              if txt.takeWhile(_ == ' ').length >= offset =>
            last = Plain(txt.drop(offset))
            EOL()
          case (EOL(_), segment) =>
            last = segment
            EOL(validIndent = false)
          case (_, segment) =>
            val prev = last
            last = segment
            prev
        }
      }
    }

    object Raw {
      sealed trait Segment extends Text.Interpolated.Segment
      def apply():                      Raw = Raw(Quote.Single, Nil)
      def apply(q: Quote):              Raw = Raw(q, Nil)
      def apply(q: Quote, s: Segment*): Raw = Raw(q, s.to[List])
      def apply(s: List[Segment]):      Raw = Raw(Quote.Single, s)
      def apply(s: Segment*):           Raw = Raw(s.to[List])
    }

    object Interpolated {
      sealed trait Segment extends Text.Segment
      def apply():                      I = I(Quote.Single, Nil)
      def apply(q: Quote):              I = I(q, Nil)
      def apply(q: Quote, s: Segment*): I = I(q, s.to[List])
      def apply(s: List[Segment]):      I = I(Quote.Single, s)
      def apply(s: Segment*):           I = I(s.to[List])
    }

    //// Quote ////

    sealed trait Quote {
      val asInt: Int
    }
    object Quote {
      final case object Single extends Quote { val asInt = 1 }
      final case object Triple extends Quote { val asInt = 3 }
    }

    //// Segment ////

    sealed trait Segment extends Symbol
    object Segment {
      type Raw          = Text.Raw.Segment
      type Interpolated = Text.Interpolated.Segment

      final case class Plain(value: String) extends Raw {
        val repr = value
      }

      final case class EOL(validIndent: Boolean = true) extends Raw {
        val repr = "\n"
      }

      final case class Interpolation(value: Option[AST]) extends Interpolated {
        val repr = R + '`' + value + '`'
      }

      trait Escape extends Interpolated
      val Escape = text.Escape

      implicit def fromString(str: String): Plain = Plain(str)
    }

    //// Unclosed ////

    final case class Unclosed(text: Class[_]) extends AST.Invalid {
      val repr               = R + text.quoteRepr + text.bodyRepr
      def map(f: AST => AST) = this
    }
  }

  //////////////////////////////////////////////////////////////////////////////
  //// Block ///////////////////////////////////////////////////////////////////
  //////////////////////////////////////////////////////////////////////////////

  val newline = R + '\n'

  abstract class Block(
    val typ: Block.Type,
    val indent: Int,
    val emptyLines: List[Int],
    val firstLine: Block.Line.NonEmpty,
    val lines: List[Block.Line]
  ) extends AST {
    lazy val headRepr = newline
    val repr = {
      val emptyLinesRepr = emptyLines.map(R + _ + newline)
      val firstLineRepr  = R + indent + firstLine
      val linesRepr = lines.map { line =>
        newline + line.elem.map(_ => indent) + line
      }
      R + headRepr + emptyLinesRepr + firstLineRepr + linesRepr
    }

    def replaceType(typ: Block.Type): Block
    def map(f: AST => AST): Block
  }

  case class _Block(
    override val typ: Block.Type,
    override val indent: Int,
    override val emptyLines: List[Int],
    override val firstLine: Block.Line.NonEmpty,
    override val lines: List[Block.Line]
  ) extends Block(typ, indent, emptyLines, firstLine, lines) {
    def replaceType(typ: Block.Type) = copy(typ = typ)
    def map(f: AST => AST) =
      copy(firstLine = firstLine.map(f), lines = lines.map(_.map(f)))
  }

  case class OrphanBlock(
    override val typ: Block.Type,
    override val indent: Int,
    override val emptyLines: List[Int],
    override val firstLine: Block.Line.NonEmpty,
    override val lines: List[Block.Line]
  ) extends Block(typ, indent, emptyLines, firstLine, lines) {
    def replaceType(typ: Block.Type) = copy(typ = typ)
    def map(f: AST => AST) =
      copy(firstLine = firstLine.map(f), lines = lines.map(_.map(f)))
    override lazy val headRepr = R
  }

  object Block {
    sealed trait Type
    final case object Continuous    extends Type
    final case object Discontinuous extends Type

    def apply(
      isOrphan: Boolean,
      typ: Type,
      indent: Int,
      emptyLines: List[Int],
      firstLine: Line.NonEmpty,
      lines: List[Line]
    ): Block =
      if (isOrphan) OrphanBlock(typ, indent, emptyLines, firstLine, lines)
      else _Block(typ, indent, emptyLines, firstLine, lines)

    def apply(
      typ: Type,
      indent: Int,
      firstLine: Line.NonEmpty,
      lines: List[Line]
    ): Block =
      Block(isOrphan = false, typ, indent, List(), firstLine, lines)

    def apply(
      typ: Type,
      indent: Int,
      firstLine: AST,
      lines: Option[AST]*
    ): Block =
      Block(typ, indent, Line.Required(firstLine), lines.toList.map(Line(_)))

    def unapply(t: Block): Option[(Int, Line.NonEmpty, List[Line])] =
      Some((t.indent, t.firstLine, t.lines))

    final case class InvalidIndentation(block: Block) extends AST.Invalid {
      val repr               = R + block
      def map(f: AST => AST) = copy(block = block.map(f))
    }

    //// Line ////

    type Line = _Line
    final case class _Line(elem: Option[AST], off: Int)
        extends Symbol
        with Zipper.Has {
      type Zipper[T] = Line.Zipper.Class[T]
      val repr = R + elem + off
      def map(f: AST => AST): Line = _Line(elem.map(f), off)
      def toNonEmpty(): Option[Line.NonEmpty] =
        elem.map(Line.Required(_, off))
    }
    object Line {
      def apply(elem: Option[AST], off: Int): Line = _Line(elem, off)
      def apply(elem: Option[AST]):           Line = Line(elem, 0)
      def apply(elem: AST):                   Line = Line(Some(elem))
      def apply(off: Int):                    Line = Line(None, off)
      def apply():                            Line = Line(None, 0)

      type NonEmpty = _NonEmpty
      final case class _NonEmpty(elem: AST, off: Int) extends Symbol {
        val repr = R + elem + off
        def toOptional:         Line      = Line(Some(elem), off)
        def map(f: AST => AST): _NonEmpty = copy(elem = f(elem))
      }
      object Required {
        def apply(elem: AST, off: Int): NonEmpty    = _NonEmpty(elem, off)
        def apply(elem: AST):           NonEmpty    = Required(elem, 0)
        def unapply(t: NonEmpty):       Option[AST] = Some(t.elem)
      }

      //// Zipper ////

      // TODO: Class below should not define `lens` explicitly, it should be
      //       provided under the hood.

      object Zipper {
        implicit class Class[S](val lens: AST.Zipper.Path[S, Line])
            extends AST.Zipper[S, Line] {
          val offset = zipper(Offset(lens))
        }

        final case class Offset[S](lens: AST.Zipper.Path[S, Line])
            extends AST.Zipper.Path[Line, Int] {
          val path = GenLens[Line](_.off).asOptional
        }

      }

    }
  }

  //////////////////////////////////////////////////////////////////////////////
  //// Module //////////////////////////////////////////////////////////////////
  //////////////////////////////////////////////////////////////////////////////

  import Block.Line

  final case class Module(lines: List1[Line]) extends AST {
<<<<<<< HEAD

    val repr = R + lines.head + lines.tail.map(R + '\n' + _)
=======
    val repr = R + lines.head + lines.tail.map(newline + _)
>>>>>>> b7cbfff6

    def map(f: AST => AST)        = copy(lines = lines.map(_.map(f)))
    def mapLines(f: Line => Line) = Module(lines.map(f))

    def insert(index: Int, addedLine: Line): Module = {
      // when adding the first line, we want to just place it, not prepend to
      // placeholder empty line
      if (lines.size == 1 && lines.head.elem.isEmpty)
        Module(List1(addedLine))
      else
        Module(lines.insert(index, addedLine))
    }
  }

  object Module {
    def apply(l: Line):                 Module = Module(List1(l))
    def apply(l: Line, ls: Line*):      Module = Module(List1(l, ls.to[List]))
    def apply(l: Line, ls: List[Line]): Module = Module(List1(l, ls))

    object Zipper {
      case class Lines() extends AST.Zipper.Path[Module, List1[Line]] {
        val path = GenLens[Module](_.lines).asOptional
      }
      val lines          = zipper(Lines())
      def line(idx: Int) = lines.index(idx)
    }
  }

  //////////////////////////////////////////////////////////////////////////////
  //// Macro ///////////////////////////////////////////////////////////////////
  //////////////////////////////////////////////////////////////////////////////

  sealed trait Macro extends AST
  object Macro {

    import org.enso.syntax.text.ast.meta.Pattern

    //// Matched ////

    final case class Match(
      pfx: Option[Pattern.Match],
      segs: Shifted.List1[Match.Segment],
      resolved: AST
    ) extends Macro {
      val repr = {
        val pfxStream = pfx.map(_.toStream.reverse).getOrElse(List())
        val pfxRepr   = pfxStream.map(t => R + t.el + t.off)
        val segsRepr  = segs.map(_.repr)
        R + pfxRepr + segsRepr
      }
      def map(f: AST => AST) = this
      def path(): List1[AST] = segs.toList1().map(_.el.head)
    }
    object Match {
      final case class Segment(head: Ident, body: Pattern.Match) {
        val repr = R + head + body
        def toStream: AST.Stream = Shifted(head) :: body.toStream
        def isValid:  Boolean    = body.isValid
        def map(f: Pattern.Match => Pattern.Match): Segment =
          copy(body = f(body))
      }
      object Segment {
        def apply(head: Ident): Segment = Segment(head, Pattern.Match.Nothing())
      }
    }

    //// Ambiguous ////

    final case class Ambiguous(
      segs: Shifted.List1[Ambiguous.Segment],
      paths: Tree[AST, Unit]
    ) extends Macro {
      val repr               = R + segs.map(_.repr)
      def map(f: AST => AST) = this
    }
    object Ambiguous {
      final case class Segment(head: AST, body: Option[SAST]) extends Symbol {
        val repr = R + head + body
      }
      object Segment {
        def apply(head: AST): Segment = Segment(head, None)
      }
    }

    //// Definition ////

    type Definition = __Definition__
    final case class __Definition__(
      backPat: Option[Pattern],
      segs: List1[Definition.Segment],
      finalizer: Definition.Finalizer
    ) {
      def path:    List1[AST]     = segs.map(_.head)
      def fwdPats: List1[Pattern] = segs.map(_.pattern)
    }
    object Definition {
      import Pattern._
      type Finalizer = (Option[Pattern.Match], List[Macro.Match.Segment]) => AST

      final case class Segment(head: AST, pattern: Pattern) {
        def map(f: Pattern => Pattern): Segment = copy(pattern = f(pattern))
      }
      object Segment {
        type Tup = (AST, Pattern)
        def apply(t: Tup): Segment = Segment(t._1, t._2)
      }

      def apply(t1: Segment.Tup, ts: Segment.Tup*)(fin: Finalizer): Definition =
        Definition(None, List1(t1, ts: _*), fin)

      def apply(backPat: Option[Pattern], t1: Segment.Tup, ts: Segment.Tup*)(
        fin: Finalizer
      ): Definition =
        Definition(backPat, List1(t1, ts: _*), fin)

      def apply(
        backPat: Option[Pattern],
        segTups: List1[Segment.Tup],
        fin: Finalizer
      ): Definition = {
        type PP = Pattern => Pattern
        val checkValid: PP = _ | ErrTillEnd("unmatched pattern")
        val checkFull: PP  = TillEndMarkUnmatched(_, "unmatched tokens")

        val addDefaultChecks: List1[Segment] => List1[Segment] =
          _.map(_.map(checkValid)).mapInit(_.map(checkFull))

        val segs             = segTups.map(Segment(_))
        val segsWithChecks   = addDefaultChecks(segs)
        val backPatWithCheck = backPat.map(checkValid)
        def finalizerWithChecks(
          pfx: Option[Pattern.Match],
          segs: List[Macro.Match.Segment]
        ) = {
          val pfxFail  = !pfx.forall(_.isValid)
          val segsFail = !segs.forall(_.isValid)
          if (pfxFail || segsFail) {
            val pfxStream  = pfx.map(_.toStream).getOrElse(List())
            val segsStream = segs.flatMap(_.toStream)
            val stream     = pfxStream ++ segsStream
            AST.Unexpected("invalid statement", stream)
          } else fin(pfx, segs)
        }
        __Definition__(backPatWithCheck, segsWithChecks, finalizerWithChecks)
      }

    }
  }

  //////////////////////////////////////////////////////////////////////////////
  //////////////////////////////////////////////////////////////////////////////
  //// Space - unaware AST /////////////////////////////////////////////////////
  //////////////////////////////////////////////////////////////////////////////
  //////////////////////////////////////////////////////////////////////////////

  //////////////////////////////////////////////////////////////////////////////
  /// Comment //////////////////////////////////////////////////////////////////
  //////////////////////////////////////////////////////////////////////////////

  trait Comment extends AST
  object Comment {
    val symbol = "#"

    final case class SingleLine(text: String) extends Comment {
    val repr               = R + Comment.symbol + text
    def map(f: AST => AST) = this
    }

    final case class MultiLine(offset: Int, lines: List[String]) extends Comment {
      def map(f: AST => AST) = this
      val repr = {
        val commentBlock = lines match {
          case Nil => Nil
          case line +: lines =>
            val indentedLines = lines.map { s =>
              if (s.forall(_ == ' ')) newline + s
              else newline + 1 + offset + s
            }
            (R + line) +: indentedLines
        }
        R + "#" + commentBlock
      }
    }

    final case class Structural(ast: AST) extends AST {
      val repr               = R + symbol + symbol + " " + ast
      def map(f: AST => AST) = copy(ast = f(ast))
    }

  }

  //////////////////////////////////////////////////////////////////////////////
  //// Import //////////////////////////////////////////////////////////////////
  //////////////////////////////////////////////////////////////////////////////

  final case class Import(path: List1[Cons]) extends AST {
    val repr               = "import " + path.map(_.name).toList.mkString(".")
    def map(f: AST => AST) = this
  }
  object Import {
    def apply(head: Cons):                   Import = Import(head, List())
    def apply(head: Cons, tail: List[Cons]): Import = Import(List1(head, tail))
    def apply(head: Cons, tail: Cons*):      Import = Import(head, tail.toList)
  }

  //////////////////////////////////////////////////////////////////////////////
  //// Mixfix //////////////////////////////////////////////////////////////////
  //////////////////////////////////////////////////////////////////////////////

  final case class Mixfix(name: List1[Ident], args: List1[AST]) extends AST {
    val repr = {
      val lastRepr = if (name.length - args.length > 0) List(R) else List()
      val argsRepr = args.toList.map(R + " " + _) ++ lastRepr
      val nameRepr = name.toList.map(Repr.of(_))
      R + (nameRepr, argsRepr).zipped.map(_ + _)
    }
    def map(f: AST => AST) = copy(args = args.map(f))
  }

  //////////////////////////////////////////////////////////////////////////////
  //// Group ///////////////////////////////////////////////////////////////////
  //////////////////////////////////////////////////////////////////////////////

  final case class Group(body: Option[AST] = None) extends AST {
    val repr               = R + body
    def map(f: AST => AST) = copy(body = body.map(f))
  }
  object Group {
    def apply(body: AST):  Group = Group(Some(body))
    def apply(body: SAST): Group = Group(body.el)
    def apply():           Group = Group(None)
  }

  //////////////////////////////////////////////////////////////////////////////
  //// Def /////////////////////////////////////////////////////////////////////
  //////////////////////////////////////////////////////////////////////////////

  final case class Def(name: Cons, args: List[AST], body: Option[AST])
      extends AST {
    import Def._
    val repr               = R + symbol ++ name + args.map(R ++ _) + body
    def map(f: AST => AST) = copy(args = args.map(f), body = body.map(f))
  }
  object Def {
    def apply(name: Cons, args: List[AST]): Def = Def(name, args, None)
    def apply(name: Cons):                  Def = Def(name, List())
    val symbol = "type"
  }

  //////////////////////////////////////////////////////////////////////////////
  //// Foreign /////////////////////////////////////////////////////////////////
  //////////////////////////////////////////////////////////////////////////////

  final case class Foreign(indent: Int, lang: String, code: List[String])
      extends AST {
    val repr = {
      val code2 = code.map(R + indent + _).mkString("\n")
      R + "foreign " + lang + "\n" + code2
    }
    def map(f: AST => AST) = this
  }

  //////////////////////////////////////////////////////////////////////////////
  //// Zipper //////////////////////////////////////////////////////////////////
  //////////////////////////////////////////////////////////////////////////////

  /**
    * This is just a stub implementation. It shows how zippers could be
    * implemented for AST.
    */
  sealed trait Zipper[Begin, End]
  object Zipper {

    sealed trait Path[Begin, End] {
      val path: monocle.Optional[Begin, End]
    }

    sealed trait Has { type Zipper[_] }

    sealed trait Provider[Begin, End] {
      type Zipper
      def focus: Path[Begin, End] => Zipper
    }
    object Provider {
      sealed trait Inferred[Begin, End <: Has] extends Provider[Begin, End] {
        type Zipper = End#Zipper[Begin]

      }
      sealed trait Terminated[Begin, End] extends Provider[Begin, End] {
        type Zipper = Terminator[Begin, End]
      }

      implicit def default[S, T]: Terminated[S, T] =
        new Terminated[S, T] {
          val focus = Terminator(_)
        }
    }
  }

  implicit def inferredZipperProvider[S, T <: Zipper.Has](
    implicit ev: Zipper.Path[S, T] => T#Zipper[S]
  ): Zipper.Provider.Inferred[S, T] = new Zipper.Provider.Inferred[S, T] {
    val focus = ev(_)
  }

  def zipper[S, T](
    lens: Zipper.Path[S, T]
  )(implicit ev: Zipper.Provider[S, T]): ev.Zipper =
    ev.focus(lens)

  final case class Terminator[S, T](zipper: Zipper.Path[S, T])
      extends AST.Zipper[S, T]

  implicit def ZipperTarget_List1[S, T]
    : Zipper.Provider[S, List1[T]] { type Zipper = List1Target[S, T] } =
    new Zipper.Provider[S, List1[T]] {
      type Zipper = List1Target[S, T]
      def focus = List1Target(_)
    }

  final case class List1Target[S, T](lens: AST.Zipper.Path[S, List1[T]])
      extends AST.Zipper[S, List1[T]] {
    def index(
      idx: Int
    )(implicit ev: Zipper.Provider[List1[T], T]): ev.Zipper =
      zipper(List1Zipper[S, T](lens, idx))
  }

  final case class List1Zipper[S, T](
    zipper: AST.Zipper.Path[S, List1[T]],
    idx: Int
  ) extends AST.Zipper.Path[List1[T], T] {
    val getOpt = (t: List1[T]) =>
      idx match {
        case 0 => Some(t.head)
        case i => t.tail.lift(i - 1)
      }
    val setOpt = (s: T) =>
      (t: List1[T]) =>
        idx match {
          case 0 => t.copy(head = s)
          case _ =>
            val i = idx - 1
            if ((i >= t.tail.length) || (i < 0)) t
            else {
              val (front, back) = t.tail.splitAt(i)
              val tail2         = front ++ (s :: back.tail)
              List1(t.head, tail2)
            }
        }
    val path = monocle.Optional[List1[T], T](getOpt)(setOpt)
  }

  val z1 = Module.Zipper.lines.index(5).offset.zipper
}<|MERGE_RESOLUTION|>--- conflicted
+++ resolved
@@ -614,12 +614,7 @@
   import Block.Line
 
   final case class Module(lines: List1[Line]) extends AST {
-<<<<<<< HEAD
-
-    val repr = R + lines.head + lines.tail.map(R + '\n' + _)
-=======
     val repr = R + lines.head + lines.tail.map(newline + _)
->>>>>>> b7cbfff6
 
     def map(f: AST => AST)        = copy(lines = lines.map(_.map(f)))
     def mapLines(f: Line => Line) = Module(lines.map(f))
