--- conflicted
+++ resolved
@@ -1,785 +1,5 @@
 package org.enso.syntax.text
 
-<<<<<<< HEAD
-import java.util.UUID
-
-import monocle.macros.GenLens
-import org.enso.data.List1._
-import org.enso.data.List1
-import org.enso.data.Shifted
-import org.enso.data.Tree
-import org.enso.syntax.text.ast.Repr.R
-import org.enso.syntax.text.ast.Repr
-import org.enso.syntax.text.ast.opr
-import org.enso.syntax.text.ast.text
-
-import scala.annotation.tailrec
-import scala.collection.GenTraversableOnce
-
-sealed trait AST extends AST.Symbol {
-  def map(f: AST => AST): AST
-}
-
-object AST {
-
-  object implicits extends Ident.implicits {
-    implicit def stringToAST(str: String): AST = {
-      if (str == "") throw new Error("Empty literal")
-      if (str == "_") Blank
-      else if (str.head.isLower) Var(str)
-      else if (str.head.isUpper) Cons(str)
-      else Opr(str)
-    }
-  }
-
-  //////////////////////////////////////////////////////////////////////////////
-  //// Reexports ///////////////////////////////////////////////////////////////
-  //////////////////////////////////////////////////////////////////////////////
-
-  type Assoc = opr.Assoc
-
-  val Assoc = opr.Assoc
-  val Prec  = opr.Prec
-
-  //////////////////////////////////////////////////////////////////////////////
-  //// Definition //////////////////////////////////////////////////////////////
-  //////////////////////////////////////////////////////////////////////////////
-
-  type SAST    = Shifted[AST]
-  type Stream  = List[SAST]
-  type Stream1 = List1[SAST]
-
-  sealed trait Symbol extends Repr.Provider {
-    def byteSpan: Int    = repr.byteSpan
-    def span:     Int    = repr.span
-    def show():   String = repr.show()
-  }
-
-  //////////////////////////////////////////////////////////////////////////////
-  //// Conversions /////////////////////////////////////////////////////////////
-  //////////////////////////////////////////////////////////////////////////////
-
-  def tokenize(ast: AST): Shifted.List1[AST] = {
-    @tailrec
-    def go(ast: AST, out: AST.Stream): Shifted.List1[AST] = ast match {
-      case _App(fn, off, arg) => go(fn, Shifted(off, arg) :: out)
-      case anyAst             => Shifted.List1(anyAst, out)
-    }
-    go(ast, List())
-  }
-
-  //////////////////////////////////////////////////////////////////////////////
-  //// Invalid /////////////////////////////////////////////////////////////////
-  //////////////////////////////////////////////////////////////////////////////
-
-  trait Invalid extends AST
-
-  final case class Unrecognized(str: String) extends Invalid {
-    val repr               = str
-    def map(f: AST => AST) = this
-  }
-
-  final case class Unexpected(msg: String, stream: Stream) extends Invalid {
-    val repr = R + stream
-    def map(f: AST => AST) =
-      copy(stream = stream.map(t => t.copy(el = f(t.el))))
-  }
-
-  //////////////////////////////////////////////////////////////////////////////
-  //// Marker //////////////////////////////////////////////////////////////////
-  //////////////////////////////////////////////////////////////////////////////
-
-  final case class Marker(id: UUID)
-  object Marker {
-    def apply(i: Int): Marker = Marker(new UUID(0, i))
-  }
-
-  final case class Marked(marker: Marker, ast: AST) extends AST {
-    val repr               = ast.repr
-    def map(f: AST => AST) = copy(ast = f(ast))
-  }
-
-  //////////////////////////////////////////////////////////////////////////////
-  //// Literal /////////////////////////////////////////////////////////////////
-  //////////////////////////////////////////////////////////////////////////////
-
-  sealed trait Literal extends AST
-
-  sealed trait Ident extends Literal {
-    val name: String
-  }
-  object Ident {
-    final case class InvalidSuffix(elem: Ident, suffix: String)
-        extends AST.Invalid {
-      val repr               = R + elem + suffix
-      def map(f: AST => AST) = this
-    }
-
-    trait implicits extends Var.implicits with Cons.implicits {
-      implicit def stringToIdent(str: String): Ident = {
-        if (str == "") throw new Error("Empty literal")
-        if (str == "_") Blank
-        else if (str.head.isLower) Var(str)
-        else if (str.head.isUpper) Cons(str)
-        else Opr(str)
-      }
-    }
-  }
-
-  //////////////////////////////////////////////////////////////////////////////
-  //// Ident///////////// //////////////////////////////////////////////////////
-  //////////////////////////////////////////////////////////////////////////////
-
-  final case object Blank extends Ident {
-    val name               = "_"
-    val repr               = name
-    def map(f: AST => AST) = this
-  }
-
-  final case class Var(name: String) extends Ident {
-    val repr               = name
-    def map(f: AST => AST) = this
-  }
-  object Var {
-    trait implicits {
-      implicit def stringToVar(str: String): Var = Var(str)
-    }
-  }
-
-  final case class Cons(name: String) extends Ident {
-    val repr               = name
-    def map(f: AST => AST) = this
-  }
-  object Cons {
-    trait implicits {
-      implicit def stringToCons(str: String): Cons = Cons(str)
-    }
-  }
-
-  //////////////////////////////////////////////////////////////////////////////
-  //// Opr /////////////////////////////////////////////////////////////////////
-  //////////////////////////////////////////////////////////////////////////////
-
-  final case class Opr(name: String) extends Opr.Class {
-    val (prec, assoc)      = Opr.Info.of(name)
-    val repr               = name
-    def map(f: AST => AST) = this
-  }
-
-  object Opr {
-    sealed trait Class extends Ident
-
-    final case class Mod(name: String) extends Opr.Class {
-      override val repr      = name + '='
-      def map(f: AST => AST) = this
-    }
-
-    val app: Opr = Opr(" ")
-
-    object Info {
-      val map: Map[String, (Int, Assoc)] = Prec.map.map {
-        case (name, prec) => name -> ((prec, Assoc.of(name)))
-      }
-      def of(op: String) =
-        map.getOrElse(op, (Prec.default, Assoc.of(op)))
-    }
-
-    implicit def fromString(str: String): Opr = Opr(str)
-  }
-
-  //////////////////////////////////////////////////////////////////////////////
-  //// App /////////////////////////////////////////////////////////////////////
-  //////////////////////////////////////////////////////////////////////////////
-
-  type App = _App
-  final case class _App(func: AST, off: Int = 1, arg: AST) extends AST {
-    val repr               = R + func + off + arg
-    def map(f: AST => AST) = copy(func = f(func), arg = f(arg))
-  }
-  object App {
-    def apply(func: AST, off: Int = 1, arg: AST): App = _App(func, off, arg)
-    def apply(func: AST, arg: AST): App = App(func, 1, arg)
-    def unapply(t: App) = Some((t.func, t.arg))
-
-    def apply(op: Opr, off: Int, arg: AST): Right = Right(op, off, arg)
-    def apply(op: Opr, arg: AST):           Right = Right(op, 1, arg)
-
-    def apply(arg: AST, off: Int, op: Opr): Left = Left(arg, off, op)
-    def apply(arg: AST, op: Opr):           Left = Left(arg, op)
-
-    def apply(larg: AST, loff: Int, opr: Opr, roff: Int, rarg: AST): Infix =
-      Infix(larg, loff, opr, roff, rarg)
-    def apply(larg: AST, opr: Opr, roff: Int, rarg: AST): Infix =
-      Infix(larg, opr, roff, rarg)
-    def apply(larg: AST, loff: Int, opr: Opr, rarg: AST): Infix =
-      Infix(larg, loff, opr, rarg)
-    def apply(larg: AST, opr: Opr, rarg: AST): Infix =
-      Infix(larg, opr, rarg)
-
-    type Left = _Left
-    final case class _Left(arg: AST, off: Int = 0, op: Opr) extends AST {
-      val repr               = R + arg + off + op
-      def map(f: AST => AST) = copy(arg = f(arg))
-    }
-    object Left {
-      def apply(arg: AST, off: Int, op: Opr): Left = _Left(arg, off, op)
-      def apply(arg: AST, op: Opr):           Left = Left(arg, 1, op)
-      def unapply(t: Left) = Some((t.arg, t.op))
-    }
-
-    type Right = _Right
-    final case class _Right(opr: Opr, off: Int = 0, arg: AST) extends AST {
-      val repr               = R + opr + off + arg
-      def map(f: AST => AST) = copy(arg = f(arg))
-    }
-    object Right {
-      def apply(opr: Opr, off: Int, arg: AST): Right = _Right(opr, off, arg)
-      def apply(opr: Opr, arg: AST):           Right = Right(opr, 1, arg)
-      def unapply(t: Right) = Some((t.opr, t.arg))
-    }
-
-    final case class Sides(opr: Opr) extends AST {
-      val repr               = R + opr
-      def map(f: AST => AST) = this
-    }
-
-    type Infix = _Infix
-    final case class _Infix(
-      larg: AST,
-      loff: Int = 1,
-      opr: Opr,
-      roff: Int = 1,
-      rarg: AST
-    ) extends AST {
-      val repr               = R + larg + loff + opr + roff + rarg
-      def map(f: AST => AST) = copy(larg = f(larg), rarg = f(rarg))
-    }
-    object Infix {
-      def apply(larg: AST, loff: Int, opr: Opr, roff: Int, rarg: AST): Infix =
-        _Infix(larg, loff, opr, roff, rarg)
-      def apply(larg: AST, opr: Opr, roff: Int, rarg: AST): Infix =
-        Infix(larg, 1, opr, roff, rarg)
-      def apply(larg: AST, loff: Int, opr: Opr, rarg: AST): Infix =
-        Infix(larg, loff, opr, 1, rarg)
-      def apply(larg: AST, opr: Opr, rarg: AST): Infix =
-        _Infix(larg, 1, opr, 1, rarg)
-      def unapply(t: Infix) = Some((t.larg, t.opr, t.rarg))
-    }
-  }
-
-  //////////////////////////////////////////////////////////////////////////////
-  //// Number //////////////////////////////////////////////////////////////////
-  //////////////////////////////////////////////////////////////////////////////
-
-  final case class Number(base: Option[String], int: String) extends AST {
-    val repr               = base.map(_ + "_").getOrElse("") + int
-    def map(f: AST => AST) = this
-  }
-
-  object Number {
-    def apply(i: Int):               Number = Number(i.toString)
-    def apply(i: String):            Number = Number(None, i)
-    def apply(b: String, i: String): Number = Number(Some(b), i)
-    def apply(b: Int, i: String):    Number = Number(b.toString, i)
-    def apply(b: String, i: Int):    Number = Number(b, i.toString)
-    def apply(b: Int, i: Int):       Number = Number(b.toString, i.toString)
-
-    final case class DanglingBase(base: String) extends AST.Invalid {
-      val repr               = base + '_'
-      def map(f: AST => AST) = this
-    }
-  }
-
-  //////////////////////////////////////////////////////////////////////////////
-  //// Text ////////////////////////////////////////////////////////////////////
-  //////////////////////////////////////////////////////////////////////////////
-
-  sealed trait Text extends AST
-  object Text {
-
-    //// Abstraction ////
-
-    sealed trait Class[This] extends Text {
-      type Segment <: Text.Segment
-
-      val quoteChar: Char
-      val quote: Quote
-      val segments: List[Segment]
-
-      lazy val quoteRepr = R + (quoteChar.toString * quote.asInt)
-      lazy val bodyRepr  = R + segments
-      lazy val repr      = R + quoteRepr + bodyRepr + quoteRepr
-
-      def map(f: AST => AST) = this
-
-      def _dup(quote: Quote, segments: List[Segment]): This
-      def dup(quote: Quote = quote, segments: List[Segment] = segments) =
-        _dup(quote, segments)
-
-      def prepend(segment: Segment): This =
-        this.dup(segments = segment :: segments)
-
-      def prependMergeReversed(
-        segment: Segment
-      )(implicit p: Text.Segment.Raw <:< Segment): This =
-        (segment, segments) match {
-          case (Text.Segment.Plain(n), Text.Segment.Plain(t) :: ss) =>
-            this.dup(segments = Text.Segment.Plain(t + n) :: ss)
-          case _ => this.dup(segments = segment :: segments)
-        }
-
-    }
-
-    //// Smart Constructors ////
-
-    private type I = Interpolated
-    private val I = Interpolated
-    def apply():                        I = I()
-    def apply(q: Quote):                I = I(q)
-    def apply(q: Quote, s: I.Segment*): I = I(q, s: _*)
-    def apply(s: List[I.Segment]):      I = I(s)
-    def apply(s: I.Segment*):           I = I(s: _*)
-
-    //// Definition ////
-
-    import Segment._
-
-    final case class Interpolated(
-      quote: Text.Quote,
-      segments: List[Interpolated.Segment]
-    ) extends Class[Interpolated] {
-      type Segment = Interpolated.Segment
-      val quoteChar = '\''
-      def _dup(quote: Quote, segments: List[Segment]): Interpolated =
-        copy(quote, segments)
-
-      def raw: Text.Raw =
-        Raw(quote, segments.map(s => Segment.Plain(s.repr.show())))
-    }
-
-    final case class Raw(quote: Text.Quote, segments: List[Raw.Segment])
-        extends Class[Raw] {
-      type Segment = Raw.Segment
-      val quoteChar = '"'
-      def _dup(quote: Quote, segments: List[Segment]) =
-        copy(quote, segments)
-    }
-
-    // FIXME: Rethink if we should divide text to single line and multiline.
-    //        One of segments is EOL, which makes no sense with this division
-    final case class MultiLine(
-      indent: Int,
-      quoteChar: Char,
-      quote: Text.Quote,
-      segments: List[Segment]
-    ) extends Class[MultiLine] {
-      type Segment = Text.Segment
-      override lazy val bodyRepr = R + segments.flatMap {
-          case EOL(true) => List(EOL(), Plain(" " * indent))
-          case s         => List(s)
-        }
-
-      def _dup(quote: Quote, segments: List[Segment]) =
-        copy(indent, quoteChar, quote, segments)
-    }
-
-    object MultiLine {
-      def stripOffset(
-        offset: Int,
-        rawSegments: List[Segment]
-      ): List[Segment] = {
-        if (rawSegments.isEmpty) return rawSegments
-        var last = rawSegments.head
-        for (s <- rawSegments.tail :+ EOL()) yield (last, s) match {
-          case (EOL(_), segment) if offset == 0 =>
-            last = segment
-            EOL()
-          case (EOL(_), Plain(txt))
-              if txt.takeWhile(_ == ' ').length >= offset =>
-            last = Plain(txt.drop(offset))
-            EOL()
-          case (EOL(_), segment) =>
-            last = segment
-            EOL(validIndent = false)
-          case (_, segment) =>
-            val prev = last
-            last = segment
-            prev
-        }
-      }
-    }
-
-    object Raw {
-      sealed trait Segment extends Text.Interpolated.Segment
-      def apply():                      Raw = Raw(Quote.Single, Nil)
-      def apply(q: Quote):              Raw = Raw(q, Nil)
-      def apply(q: Quote, s: Segment*): Raw = Raw(q, s.to[List])
-      def apply(s: List[Segment]):      Raw = Raw(Quote.Single, s)
-      def apply(s: Segment*):           Raw = Raw(s.to[List])
-    }
-
-    object Interpolated {
-      sealed trait Segment extends Text.Segment
-      def apply():                      I = I(Quote.Single, Nil)
-      def apply(q: Quote):              I = I(q, Nil)
-      def apply(q: Quote, s: Segment*): I = I(q, s.to[List])
-      def apply(s: List[Segment]):      I = I(Quote.Single, s)
-      def apply(s: Segment*):           I = I(s.to[List])
-    }
-
-    //// Quote ////
-
-    sealed trait Quote {
-      val asInt: Int
-    }
-    object Quote {
-      final case object Single extends Quote { val asInt = 1 }
-      final case object Triple extends Quote { val asInt = 3 }
-    }
-
-    //// Segment ////
-
-    sealed trait Segment extends Symbol
-    object Segment {
-      type Raw          = Text.Raw.Segment
-      type Interpolated = Text.Interpolated.Segment
-
-      final case class Plain(value: String) extends Raw {
-        val repr = value
-      }
-
-      final case class EOL(validIndent: Boolean = true) extends Raw {
-        val repr = "\n"
-      }
-
-      final case class Interpolation(value: Option[AST]) extends Interpolated {
-        val repr = R + '`' + value + '`'
-      }
-
-      trait Escape extends Interpolated
-      val Escape = text.Escape
-
-      implicit def fromString(str: String): Plain = Plain(str)
-    }
-
-    //// Unclosed ////
-
-    final case class Unclosed(text: Class[_]) extends AST.Invalid {
-      val repr               = R + text.quoteRepr + text.bodyRepr
-      def map(f: AST => AST) = this
-    }
-  }
-
-  //////////////////////////////////////////////////////////////////////////////
-  //// Block ///////////////////////////////////////////////////////////////////
-  //////////////////////////////////////////////////////////////////////////////
-
-  val newline = R + '\n'
-
-  abstract class Block(
-    val typ: Block.Type,
-    val indent: Int,
-    val emptyLines: List[Int],
-    val firstLine: Block.Line.NonEmpty,
-    val lines: List[Block.Line]
-  ) extends AST {
-    lazy val headRepr = newline
-    val repr = {
-      val emptyLinesRepr = emptyLines.map(R + _ + newline)
-      val firstLineRepr  = R + indent + firstLine
-      val linesRepr = lines.map { line =>
-        newline + line.elem.map(_ => indent) + line
-      }
-      R + headRepr + emptyLinesRepr + firstLineRepr + linesRepr
-    }
-
-    def replaceType(typ: Block.Type): Block
-    def map(f: AST => AST): Block
-  }
-
-  case class _Block(
-    override val typ: Block.Type,
-    override val indent: Int,
-    override val emptyLines: List[Int],
-    override val firstLine: Block.Line.NonEmpty,
-    override val lines: List[Block.Line]
-  ) extends Block(typ, indent, emptyLines, firstLine, lines) {
-    def replaceType(typ: Block.Type) = copy(typ = typ)
-    def map(f: AST => AST) =
-      copy(firstLine = firstLine.map(f), lines = lines.map(_.map(f)))
-  }
-
-  case class OrphanBlock(
-    override val typ: Block.Type,
-    override val indent: Int,
-    override val emptyLines: List[Int],
-    override val firstLine: Block.Line.NonEmpty,
-    override val lines: List[Block.Line]
-  ) extends Block(typ, indent, emptyLines, firstLine, lines) {
-    def replaceType(typ: Block.Type) = copy(typ = typ)
-    def map(f: AST => AST) =
-      copy(firstLine = firstLine.map(f), lines = lines.map(_.map(f)))
-    override lazy val headRepr = R
-  }
-
-  object Block {
-    sealed trait Type
-    final case object Continuous    extends Type
-    final case object Discontinuous extends Type
-
-    def apply(
-      isOrphan: Boolean,
-      typ: Type,
-      indent: Int,
-      emptyLines: List[Int],
-      firstLine: Line.NonEmpty,
-      lines: List[Line]
-    ): Block =
-      if (isOrphan) OrphanBlock(typ, indent, emptyLines, firstLine, lines)
-      else _Block(typ, indent, emptyLines, firstLine, lines)
-
-    def apply(
-      typ: Type,
-      indent: Int,
-      firstLine: Line.NonEmpty,
-      lines: List[Line]
-    ): Block =
-      Block(isOrphan = false, typ, indent, List(), firstLine, lines)
-
-    def apply(
-      typ: Type,
-      indent: Int,
-      firstLine: AST,
-      lines: Option[AST]*
-    ): Block =
-      Block(typ, indent, Line.Required(firstLine), lines.toList.map(Line(_)))
-
-    def unapply(t: Block): Option[(Int, Line.NonEmpty, List[Line])] =
-      Some((t.indent, t.firstLine, t.lines))
-
-    final case class InvalidIndentation(block: Block) extends AST.Invalid {
-      val repr               = R + block
-      def map(f: AST => AST) = copy(block = block.map(f))
-    }
-
-    //// Line ////
-
-    type Line = _Line
-    final case class _Line(elem: Option[AST], off: Int)
-        extends Symbol
-        with Zipper.Has {
-      type Zipper[T] = Line.Zipper.Class[T]
-      val repr = R + elem + off
-      def map(f: AST => AST): Line = _Line(elem.map(f), off)
-      def toNonEmpty(): Option[Line.NonEmpty] =
-        elem.map(Line.Required(_, off))
-    }
-    object Line {
-      def apply(elem: Option[AST], off: Int): Line = _Line(elem, off)
-      def apply(elem: Option[AST]):           Line = Line(elem, 0)
-      def apply(elem: AST):                   Line = Line(Some(elem))
-      def apply(off: Int):                    Line = Line(None, off)
-      def apply():                            Line = Line(None, 0)
-
-      type NonEmpty = _NonEmpty
-      final case class _NonEmpty(elem: AST, off: Int) extends Symbol {
-        val repr = R + elem + off
-        def toOptional:         Line      = Line(Some(elem), off)
-        def map(f: AST => AST): _NonEmpty = copy(elem = f(elem))
-      }
-      object Required {
-        def apply(elem: AST, off: Int): NonEmpty    = _NonEmpty(elem, off)
-        def apply(elem: AST):           NonEmpty    = Required(elem, 0)
-        def unapply(t: NonEmpty):       Option[AST] = Some(t.elem)
-      }
-
-      //// Zipper ////
-
-      // TODO: Class below should not define `lens` explicitly, it should be
-      //       provided under the hood.
-
-      object Zipper {
-        implicit class Class[S](val lens: AST.Zipper.Path[S, Line])
-            extends AST.Zipper[S, Line] {
-          val offset = zipper(Offset(lens))
-        }
-
-        final case class Offset[S](lens: AST.Zipper.Path[S, Line])
-            extends AST.Zipper.Path[Line, Int] {
-          val path = GenLens[Line](_.off).asOptional
-        }
-
-      }
-
-    }
-  }
-
-  //////////////////////////////////////////////////////////////////////////////
-  //// Module //////////////////////////////////////////////////////////////////
-  //////////////////////////////////////////////////////////////////////////////
-
-  import Block.Line
-
-  final case class Module(lines: List1[Line]) extends AST {
-    val repr = R + lines.head + lines.tail.map(newline + _)
-
-    def map(f: AST => AST)        = copy(lines = lines.map(_.map(f)))
-    def mapLines(f: Line => Line) = Module(lines.map(f))
-
-    def flatTraverse[B](f: AST => GenTraversableOnce[B]): List[B] =
-      lines.toList.flatMap(_.elem).flatMap(f(_))
-
-    def insert(index: Int, addedLine: Line): Module = {
-      val moduleIsEmpty = lines.size == 1 && lines.head.elem.isEmpty
-      val newLines =
-        if (moduleIsEmpty) List1(addedLine)
-        else lines.insert(index, addedLine)
-      Module(newLines)
-    }
-    def insert(index: Int, addedLineAst: AST): Module =
-      insert(index, Line(addedLineAst))
-
-    def removeAt(index: Int): Module = {
-      val newLines = List1(lines.removeAt(index)) match {
-        case Some(list1) => list1
-        // if we removed the last line, restore an empty one
-        case None => List1(Line(None))
-      }
-      Module(newLines)
-    }
-  }
-
-  object Module {
-    def apply(l: Line):                 Module = Module(List1(l))
-    def apply(l: Line, ls: Line*):      Module = Module(List1(l, ls.to[List]))
-    def apply(l: Line, ls: List[Line]): Module = Module(List1(l, ls))
-
-    object Zipper {
-      case class Lines() extends AST.Zipper.Path[Module, List1[Line]] {
-        val path = GenLens[Module](_.lines).asOptional
-      }
-      val lines          = zipper(Lines())
-      def line(idx: Int) = lines.index(idx)
-    }
-  }
-
-  //////////////////////////////////////////////////////////////////////////////
-  //// Macro ///////////////////////////////////////////////////////////////////
-  //////////////////////////////////////////////////////////////////////////////
-
-  sealed trait Macro extends AST
-  object Macro {
-
-    import org.enso.syntax.text.ast.meta.Pattern
-
-    //// Matched ////
-
-    final case class Match(
-      marker: Marker,
-      pfx: Option[Pattern.Match],
-      segs: Shifted.List1[Match.Segment],
-      resolved: AST
-    ) extends Macro {
-      val repr = {
-        val pfxStream = pfx.map(_.toStream.reverse).getOrElse(List())
-        val pfxRepr   = pfxStream.map(t => R + t.el + t.off)
-        val segsRepr  = segs.map(_.repr)
-        R + pfxRepr + segsRepr
-      }
-      def map(f: AST => AST) = this
-      def path(): List1[AST] = segs.toList1().map(_.el.head)
-    }
-    object Match {
-      final case class Segment(head: Ident, body: Pattern.Match) {
-        val repr = R + head + body
-        def toStream: AST.Stream = Shifted(head) :: body.toStream
-        def isValid:  Boolean    = body.isValid
-        def map(f: Pattern.Match => Pattern.Match): Segment =
-          copy(body = f(body))
-      }
-      object Segment {
-        def apply(head: Ident): Segment = Segment(head, Pattern.Match.Nothing())
-      }
-    }
-
-    //// Ambiguous ////
-
-    final case class Ambiguous(
-      segs: Shifted.List1[Ambiguous.Segment],
-      paths: Tree[AST, Unit]
-    ) extends Macro {
-      val repr               = R + segs.map(_.repr)
-      def map(f: AST => AST) = this
-    }
-    object Ambiguous {
-      final case class Segment(head: AST, body: Option[SAST]) extends Symbol {
-        val repr = R + head + body
-      }
-      object Segment {
-        def apply(head: AST): Segment = Segment(head, None)
-      }
-    }
-
-    //// Definition ////
-
-    type Definition = __Definition__
-    final case class __Definition__(
-      back: Option[Pattern],
-      init: List[Definition.Segment],
-      last: Definition.LastSegment,
-      fin: Definition.Finalizer
-    ) {
-      def path: List1[AST] = init.map(_.head) +: List1(last.head)
-      def fwdPats: List1[Pattern] =
-        init.map(_.pattern) +: List1(last.pattern.getOrElse(Pattern.Nothing()))
-    }
-    object Definition {
-      import Pattern._
-      type Finalizer = (Option[Pattern.Match], List[Macro.Match.Segment]) => AST
-
-      final case class Segment(head: AST, pattern: Pattern) {
-        def map(f: Pattern => Pattern): Segment = copy(pattern = f(pattern))
-      }
-      object Segment {
-        type Tup = (AST, Pattern)
-        def apply(t: Tup): Segment = Segment(t._1, t._2)
-      }
-
-      final case class LastSegment(head: AST, pattern: Option[Pattern]) {
-        def map(f: Pattern => Pattern): LastSegment =
-          copy(pattern = pattern.map(f))
-      }
-      object LastSegment {
-        type Tup = (AST, Option[Pattern])
-        def apply(t: Tup): LastSegment = LastSegment(t._1, t._2)
-      }
-
-      def apply(back: Option[Pattern], t1: Segment.Tup, ts: List[Segment.Tup])(
-        fin: Finalizer
-      ): Definition = {
-        val segs    = List1(t1, ts)
-        val init    = segs.init
-        val lastTup = segs.last
-        val last    = (lastTup._1, Some(lastTup._2))
-        Definition(back, init, last, fin)
-      }
-
-      def apply(back: Option[Pattern], t1: Segment.Tup, ts: Segment.Tup*)(
-        fin: Finalizer
-      ): Definition = Definition(back, t1, ts.toList)(fin)
-
-      def apply(t1: Segment.Tup, t2_ : Segment.Tup*)(
-        fin: Finalizer
-      ): Definition = Definition(None, t1, t2_.toList)(fin)
-
-      def apply(initTups: List[Segment.Tup], lastHead: AST)(
-        fin: Finalizer
-      ): Definition =
-        Definition(None, initTups, (lastHead, None), fin)
-
-      def apply(t1: Segment.Tup, last: AST)(fin: Finalizer): Definition =
-        Definition(List(t1), last)(fin)
-=======
 //import monocle.macros.GenLens
 //import org.enso.data.List1._
 //import org.enso.data.List1
@@ -1074,7 +294,6 @@
 //      Infix(larg, loff, opr, rarg)
 //    def apply(larg: AST, opr: Opr, rarg: AST): Infix =
 //      Infix(larg, opr, rarg)
->>>>>>> d20ff683
 //
 //    object Section {
 //      type Left  = App.Left
@@ -1753,262 +972,6 @@
 //      def apply(initTups: List[Segment.Tup], lastHead: AST)(
 //        fin: Resolver
 //      ): Definition =
-<<<<<<< HEAD
-//        Definition(backPat, List1(t1, ts: _*), fin)
-
-      def apply(
-        back: Option[Pattern],
-        initTups: List[Segment.Tup],
-        lastTup: LastSegment.Tup,
-        fin: Finalizer
-      ): Definition = {
-        type PP = Pattern => Pattern
-        val checkValid: PP = _ | ErrTillEnd("unmatched pattern")
-        val checkFull: PP  = TillEndMarkUnmatched(_, "unmatched tokens")
-
-        val addInitChecks: List[Segment] => List[Segment] =
-          _.map(_.map(checkValid).map(checkFull))
-
-        val addLastCheck: LastSegment => LastSegment =
-          _.map(checkValid)
-
-        val initSegs           = initTups.map(Segment(_))
-        val lastSeg            = LastSegment(lastTup)
-        val backPatWithCheck   = back.map(checkValid)
-        val initSegsWithChecks = addInitChecks(initSegs)
-        val lastSegWithChecks  = addLastCheck(lastSeg)
-        def finalizerWithChecks(
-          pfx: Option[Pattern.Match],
-          segs: List[Macro.Match.Segment]
-        ) = {
-          val pfxFail  = !pfx.forall(_.isValid)
-          val segsFail = !segs.forall(_.isValid)
-          if (pfxFail || segsFail) {
-            val pfxStream  = pfx.map(_.toStream).getOrElse(List())
-            val segsStream = segs.flatMap(_.toStream)
-            val stream     = pfxStream ++ segsStream
-            AST.Unexpected("invalid statement", stream)
-          } else fin(pfx, segs)
-        }
-        __Definition__(
-          backPatWithCheck,
-          initSegsWithChecks,
-          lastSegWithChecks,
-          finalizerWithChecks
-        )
-      }
-
-    }
-  }
-
-  //////////////////////////////////////////////////////////////////////////////
-  //////////////////////////////////////////////////////////////////////////////
-  //// Space - unaware AST /////////////////////////////////////////////////////
-  //////////////////////////////////////////////////////////////////////////////
-  //////////////////////////////////////////////////////////////////////////////
-
-  //////////////////////////////////////////////////////////////////////////////
-  /// Comment //////////////////////////////////////////////////////////////////
-  //////////////////////////////////////////////////////////////////////////////
-
-  trait Comment extends AST
-  object Comment {
-    val symbol = "#"
-
-    final case class SingleLine(text: String) extends Comment {
-      val repr               = R + symbol + symbol + text
-      def map(f: AST => AST) = this
-    }
-
-    final case class MultiLine(offset: Int, lines: List[String])
-        extends Comment {
-      def map(f: AST => AST) = this
-      val repr = {
-        val commentBlock = lines match {
-          case Nil => Nil
-          case line +: lines =>
-            val indentedLines = lines.map { s =>
-              if (s.forall(_ == ' ')) newline + s
-              else newline + 1 + offset + s
-            }
-            (R + line) +: indentedLines
-        }
-        R + symbol + symbol + commentBlock
-      }
-    }
-
-    final case class Disable(ast: AST) extends AST {
-      val repr               = R + symbol + " " + ast
-      def map(f: AST => AST) = copy(ast = f(ast))
-    }
-
-  }
-
-  //////////////////////////////////////////////////////////////////////////////
-  //// Import //////////////////////////////////////////////////////////////////
-  //////////////////////////////////////////////////////////////////////////////
-
-  final case class Import(path: List1[Cons]) extends AST {
-    val repr               = "import " + path.map(_.name).toList.mkString(".")
-    def map(f: AST => AST) = this
-  }
-  object Import {
-    def apply(head: Cons):                   Import = Import(head, List())
-    def apply(head: Cons, tail: List[Cons]): Import = Import(List1(head, tail))
-    def apply(head: Cons, tail: Cons*):      Import = Import(head, tail.toList)
-  }
-
-  //////////////////////////////////////////////////////////////////////////////
-  //// Mixfix //////////////////////////////////////////////////////////////////
-  //////////////////////////////////////////////////////////////////////////////
-
-  final case class Mixfix(name: List1[Ident], args: List1[AST]) extends AST {
-    val repr = {
-      val lastRepr = if (name.length - args.length > 0) List(R) else List()
-      val argsRepr = args.toList.map(R + " " + _) ++ lastRepr
-      val nameRepr = name.toList.map(Repr.of(_))
-      R + (nameRepr, argsRepr).zipped.map(_ + _)
-    }
-    def map(f: AST => AST) = copy(args = args.map(f))
-  }
-
-  //////////////////////////////////////////////////////////////////////////////
-  //// Group ///////////////////////////////////////////////////////////////////
-  //////////////////////////////////////////////////////////////////////////////
-
-  final case class Group(body: Option[AST] = None) extends AST {
-    val repr               = R + body
-    def map(f: AST => AST) = copy(body = body.map(f))
-  }
-  object Group {
-    def apply(body: AST):  Group = Group(Some(body))
-    def apply(body: SAST): Group = Group(body.el)
-    def apply():           Group = Group(None)
-  }
-
-  //////////////////////////////////////////////////////////////////////////////
-  //// Def /////////////////////////////////////////////////////////////////////
-  //////////////////////////////////////////////////////////////////////////////
-
-  final case class Def(name: Cons, args: List[AST], body: Option[AST])
-      extends AST {
-    import Def._
-    val repr               = R + symbol ++ name + args.map(R ++ _) + body
-    def map(f: AST => AST) = copy(args = args.map(f), body = body.map(f))
-  }
-  object Def {
-    def apply(name: Cons, args: List[AST]): Def = Def(name, args, None)
-    def apply(name: Cons):                  Def = Def(name, List())
-    val symbol = "type"
-  }
-
-  //////////////////////////////////////////////////////////////////////////////
-  //// Foreign /////////////////////////////////////////////////////////////////
-  //////////////////////////////////////////////////////////////////////////////
-
-  final case class Foreign(indent: Int, lang: String, code: List[String])
-      extends AST {
-    val repr = {
-      val code2 = code.map(R + indent + _).mkString("\n")
-      R + "foreign " + lang + "\n" + code2
-    }
-    def map(f: AST => AST) = this
-  }
-
-  //////////////////////////////////////////////////////////////////////////////
-  //// Zipper //////////////////////////////////////////////////////////////////
-  //////////////////////////////////////////////////////////////////////////////
-
-  /**
-    * This is just a stub implementation. It shows how zippers could be
-    * implemented for AST.
-    */
-  sealed trait Zipper[Begin, End]
-  object Zipper {
-
-    sealed trait Path[Begin, End] {
-      val path: monocle.Optional[Begin, End]
-    }
-
-    sealed trait Has { type Zipper[_] }
-
-    sealed trait Provider[Begin, End] {
-      type Zipper
-      def focus: Path[Begin, End] => Zipper
-    }
-    object Provider {
-      sealed trait Inferred[Begin, End <: Has] extends Provider[Begin, End] {
-        type Zipper = End#Zipper[Begin]
-
-      }
-      sealed trait Terminated[Begin, End] extends Provider[Begin, End] {
-        type Zipper = Terminator[Begin, End]
-      }
-
-      implicit def default[S, T]: Terminated[S, T] =
-        new Terminated[S, T] {
-          val focus = Terminator(_)
-        }
-    }
-  }
-
-  implicit def inferredZipperProvider[S, T <: Zipper.Has](
-    implicit ev: Zipper.Path[S, T] => T#Zipper[S]
-  ): Zipper.Provider.Inferred[S, T] = new Zipper.Provider.Inferred[S, T] {
-    val focus = ev(_)
-  }
-
-  def zipper[S, T](
-    lens: Zipper.Path[S, T]
-  )(implicit ev: Zipper.Provider[S, T]): ev.Zipper =
-    ev.focus(lens)
-
-  final case class Terminator[S, T](zipper: Zipper.Path[S, T])
-      extends AST.Zipper[S, T]
-
-  implicit def ZipperTarget_List1[S, T]
-    : Zipper.Provider[S, List1[T]] { type Zipper = List1Target[S, T] } =
-    new Zipper.Provider[S, List1[T]] {
-      type Zipper = List1Target[S, T]
-      def focus = List1Target(_)
-    }
-
-  final case class List1Target[S, T](lens: AST.Zipper.Path[S, List1[T]])
-      extends AST.Zipper[S, List1[T]] {
-    def index(
-      idx: Int
-    )(implicit ev: Zipper.Provider[List1[T], T]): ev.Zipper =
-      zipper(List1Zipper[S, T](lens, idx))
-  }
-
-  final case class List1Zipper[S, T](
-    zipper: AST.Zipper.Path[S, List1[T]],
-    idx: Int
-  ) extends AST.Zipper.Path[List1[T], T] {
-    val getOpt = (t: List1[T]) =>
-      idx match {
-        case 0 => Some(t.head)
-        case i => t.tail.lift(i - 1)
-      }
-    val setOpt = (s: T) =>
-      (t: List1[T]) =>
-        idx match {
-          case 0 => t.copy(head = s)
-          case _ =>
-            val i = idx - 1
-            if ((i >= t.tail.length) || (i < 0)) t
-            else {
-              val (front, back) = t.tail.splitAt(i)
-              val tail2         = front ++ (s :: back.tail)
-              List1(t.head, tail2)
-            }
-        }
-    val path = monocle.Optional[List1[T], T](getOpt)(setOpt)
-  }
-
-  val z1 = Module.Zipper.lines.index(5).offset.zipper
-}
-=======
 //        Definition(None, initTups, (lastHead, None), fin)
 //
 //      def apply(t1: Segment.Tup, last: AST)(fin: Resolver): Definition =
@@ -2333,5 +1296,4 @@
 //  }
 //
 //  val z1 = Module.Zipper.lines.index(5).offset.zipper
-//}
->>>>>>> d20ff683
+//}