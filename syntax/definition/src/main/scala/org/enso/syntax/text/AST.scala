--- conflicted
+++ resolved
@@ -844,11 +844,7 @@
     val symbol = "#"
 
     final case class SingleLine(text: String) extends Comment {
-<<<<<<< HEAD
-      val repr               = R + Comment.symbol + text
-=======
       val repr               = R + symbol + symbol + text
->>>>>>> 74ae7f49
       def map(f: AST => AST) = this
     }
 
