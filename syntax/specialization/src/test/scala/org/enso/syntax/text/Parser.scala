package org.enso.syntax.text

import org.enso.data.List1
import org.enso.data.Shifted
import org.enso.data.Tree
import org.enso.flexer.Reader
import org.enso.syntax.text.AST.Block.OptLine
import org.enso.syntax.text.AST._
import org.enso.syntax.text.AST.implicits._
import org.enso.syntax.text.ast.DSL._
import org.scalatest._

class ParserSpec extends FlatSpec with Matchers {

<<<<<<< HEAD
  def assertModule(input: String, result: AST): Assertion = {
    val parser  = Parser()
    val module  = parser.run(new Reader(input))
    val rmodule = parser.dropMacroMeta(module)
    assert(rmodule == result)
    assert(module.show() == new Reader(input).toString())
  }

  def assertExpr(input: String, result: AST): Assertion = {
    val parser  = Parser()
    val module  = parser.run(new Reader(input))
    val rmodule = parser.dropMacroMeta(module)
=======
  type Markers = Seq[(Int, Marker)]

  def assertModule(input: String, result: AST, markers: Markers): Assertion = {
    val parser = Parser()
    val module = parser.run(new Reader(input), markers).unwrap
    val rmodule = parser.resolveMacros(module)
    assert(rmodule == result)
    assert(module.show == new Reader(input).toString)
  }

  def assertExpr(input: String, result: AST, markers: Markers): Assertion = {
    val parser = Parser()
    val module = parser.run(new Reader(input), markers).unwrap
    val rmodule = parser.resolveMacros(module)
>>>>>>> feb28936
    val tail    = module.lines.tail
    if (!tail.forall(_.elem.isEmpty)) fail("Multi-line block")
    else {
      rmodule.lines.head.elem match {
        case None => fail("Empty expression")
        case Some(e) =>
          assert(e == result)
<<<<<<< HEAD
          assert(module.show() == new Reader(input).toString())
=======
          assert(module.show == new Reader(input).toString)
>>>>>>> feb28936
      }
    }
  }

  def assertIdentity(input: String): Assertion = {
<<<<<<< HEAD
    val module = Parser().run(new Reader(input))
    assert(module.show() == new Reader(input).toString())
=======
    val parser = Parser()
    val module = parser.run(new Reader(input), markers).unwrap
    assert(module.show == new Reader(input).toString)
>>>>>>> feb28936
  }

  implicit class TestString(input: String) {
    def parseTitle(str: String): String = {
      val maxChars = 20
      val escape   = (str: String) => str.replace("\n", "\\n")
      val str2     = escape(str)
      val str3 =
        if (str2.length < maxChars) str2
        else str2.take(maxChars) + "..."
      s"parse `$str3`"
    }

    private val testBase = it should parseTitle(input)

    def ?=(out: AST) = testBase in { assertExpr(input, out) }
    def ??=(out: Module) = testBase in { assertModule(input, out) }
    def testIdentity     = testBase in { assertIdentity(input)    }
  }

<<<<<<< HEAD
=======
  val markers = 0 to 100 map (
    offset => offset -> Marker(UUID.fromString(offset.toString))
  )

>>>>>>> feb28936
  //////////////////////////////////////////////////////////////////////////////
  //// Identifiers /////////////////////////////////////////////////////////////
  //////////////////////////////////////////////////////////////////////////////

  "_"      ?= "_"
  "Name"   ?= "Name"
  "name"   ?= "name"
  "name'"  ?= "name'"
  "name''" ?= "name''"
  "name'a" ?= Ident.InvalidSuffix("name'", "a")
  "name_"  ?= "name_"
  "name_'" ?= "name_'"
  "name'_" ?= Ident.InvalidSuffix("name'", "_")
  "name`"  ?= "name" $ Invalid.Unrecognized("`")

  //////////////////////////////////////////////////////////////////////////////
  //// Operators ///////////////////////////////////////////////////////////////
  //////////////////////////////////////////////////////////////////////////////

  import App.Section._
  import App.{Section => Sect}

  "++"   ?= Sides("++")
  "=="   ?= Sides("==")
  ":"    ?= Sides(":")
  ","    ?= Sides(",")
  "."    ?= Sides(".")
  ".."   ?= Sides("..")
  "..."  ?= Sides("...")
  ">="   ?= Sides(">=")
  "<="   ?= Sides("<=")
  "/="   ?= Sides("/=")
  "+="   ?= Mod("+")
  "-="   ?= Mod("-")
  "==="  ?= Ident.InvalidSuffix("==", "=")
  "...." ?= Ident.InvalidSuffix("...", ".")
  ">=="  ?= Ident.InvalidSuffix(">=", "=")
  "+=="  ?= Ident.InvalidSuffix("+", "==")

  //////////////////////////////////////////////////////////////////////////////
  //// Precedence + Associativity //////////////////////////////////////////////
  //////////////////////////////////////////////////////////////////////////////

  "a b"            ?= ("a" $_ "b")
  "a +  b"         ?= ("a" $_ "+") $__ "b"
  "a + b + c"      ?= ("a" $_ "+" $_ "b") $_ "+" $_ "c"
  "a , b , c"      ?= "a" $_ "," $_ ("b" $_ "," $_ "c")
  "a + b * c"      ?= "a" $_ "+" $_ ("b" $_ "*" $_ "c")
  "a * b + c"      ?= ("a" $_ "*" $_ "b") $_ "+" $_ "c"
  "a+ b"           ?= ("a" $ "+") $$_ "b"
  "a +b"           ?= "a" $_ ("+" $ "b")
  "a+ +b"          ?= ("a" $ "+") $$_ ("+" $ "b")
  "*a+"            ?= ("*" $ "a") $ "+"
  "+a*"            ?= "+" $ ("a" $ "*")
  "+ <$> a <*> b"  ?= (Sides("+") $_ "<$>" $_ "a") $_ "<*>" $_ "b"
  "+ * ^"          ?= Sect.Right("+", 1, Sect.Right("*", 1, Sides("^")))
  "+ ^ *"          ?= Sect.Right("+", 1, Sect.Left(Sides("^"), 1, "*"))
  "^ * +"          ?= Sect.Left(Sect.Left(Sides("^"), 1, "*"), 1, "+")
  "* ^ +"          ?= Sect.Left(Sect.Right("*", 1, Sides("^")), 1, "+")
  "^ + *"          ?= App.Infix(Sides("^"), 1, "+", 1, Sides("*"))
  "* + ^"          ?= App.Infix(Sides("*"), 1, "+", 1, Sides("^"))
  "a = b.c.d = 10" ?= "a" $_ "=" $_ (("b" $ "." $ "c" $ "." $ "d") $_ "=" $_ 10)
  "v = f x=1 y=2"  ?= "v" $_ "=" $_ ("f" $_ ("x" $ "=" $ 1) $_ ("y" $ "=" $ 2))
  "v' = v .x=1"    ?= "v'" $_ "=" $_ ("v" $_ ("." $ "x" $ "=" $ 1))

  //////////////////////////////////////////////////////////////////////////////
  //// Arrows //////////////////////////////////////////////////////////////////
  //////////////////////////////////////////////////////////////////////////////

  "a -> b"         ?= "a" $_ "->" $_ "b"
  "a -> b -> c"    ?= "a" $_ "->" $_ ("b" $_ "->" $_ "c")
  "a b -> c d"     ?= ("a" $_ "b") $_ "->" $_ ("c" $_ "d")
  "a b-> c d"      ?= "a" $_ ("b" $_ "->" $_ ("c" $_ "d"))
  "a = b -> c d"   ?= "a" $_ "=" $_ ("b" $_ "->" $_ ("c" $_ "d"))
  "a = b-> c d"    ?= "a" $_ "=" $_ ("b" $_ "->" $_ ("c" $_ "d"))
  "a + b -> c d"   ?= ("a" $_ "+" $_ "b") $_ "->" $_ ("c" $_ "d")
  "a + b-> c d"    ?= "a" $_ "+" $_ ("b" $_ "->" $_ ("c" $_ "d"))
  "a + b-> c = d"  ?= "a" $_ "+" $_ ("b" $_ "->" $_ ("c" $_ "=" $_ "d"))
  "a = b -> c = d" ?= "a" $_ "=" $_ ("b" $_ "->" $_ ("c" $_ "=" $_ "d"))

  //////////////////////////////////////////////////////////////////////////////
  //// Layout //////////////////////////////////////////////////////////////////
  //////////////////////////////////////////////////////////////////////////////

  "" ??= Module(OptLine())
  "\n" ??= Module(OptLine(), OptLine())
  "  \n " ??= Module(OptLine(2), OptLine(1))
  "\n\n" ??= Module(OptLine(), OptLine(), OptLine())
  " \n  \n   " ??= Module(OptLine(1), OptLine(2), OptLine(3))

  //////////////////////////////////////////////////////////////////////////////
  //// Numbers /////////////////////////////////////////////////////////////////
  //////////////////////////////////////////////////////////////////////////////

  "7"     ?= 7
  "07"    ?= Number("07")
  "10_7"  ?= Number(10, 7)
  "16_ff" ?= Number(16, "ff")
  "16_"   ?= Number.DanglingBase("16")
  "7.5"   ?= App.Infix(7, 0, Opr("."), 0, 5)

//  //////////////////////////////////////////////////////////////////////////////
//  //// UTF Surrogates //////////////////////////////////////////////////////////
//  //////////////////////////////////////////////////////////////////////////////
//
//  "\uD800\uDF1E" ?= Invalid.Unrecognized("\uD800\uDF1E")
//
//  //////////////////////////////////////////////////////////////////////////////
//  //// Text ////////////////////////////////////////////////////////////////////
//  //////////////////////////////////////////////////////////////////////////////
//
//  //////////////
//  //// Text ////
//  //////////////
//
////  "'"       ?= Text.Unclosed(Text())
////  "''"      ?= Text()
////  "'''"     ?= Text.Unclosed(Text(Text.Quote.Triple))
////  "''''"    ?= Text.Unclosed(Text(Text.Quote.Triple, "'"))
////  "'''''"   ?= Text.Unclosed(Text(Text.Quote.Triple, "''"))
////  "''''''"  ?= Text(Text.Quote.Triple)
////  "'''''''" ?= Text(Text.Quote.Triple) $ Text.Unclosed(Text())
////  "'a'"     ?= Text("a")
////  "'a"      ?= Text.Unclosed(Text("a"))
////  "'a'''"   ?= Text("a") $ Text()
////  "'''a'''" ?= Text(Text.Quote.Triple, "a")
////  "'''a'"   ?= Text.Unclosed(Text(Text.Quote.Triple, "a'"))
////  "'''a''"  ?= Text.Unclosed(Text(Text.Quote.Triple, "a''"))
////
////  "\""             ?= Text.Unclosed(Text.Raw())
////  "\"\""           ?= Text.Raw()
////  "\"\"\""         ?= Text.Unclosed(Text.Raw(Text.Quote.Triple))
////  "\"\"\"\""       ?= Text.Unclosed(Text.Raw(Text.Quote.Triple, "\""))
////  "\"\"\"\"\""     ?= Text.Unclosed(Text.Raw(Text.Quote.Triple, "\"\""))
////  "\"\"\"\"\"\""   ?= Text.Raw(Text.Quote.Triple)
////  "\"\"\"\"\"\"\"" ?= Text.Raw(Text.Quote.Triple) $ Text.Unclosed(Text.Raw())
////  "\"a\""          ?= Text.Raw("a")
////  "\"a"            ?= Text.Unclosed(Text.Raw("a"))
////  "\"a\"\"\""      ?= Text.Raw("a") $ Text.Raw()
////  "\"\"\"a\"\"\""  ?= Text.Raw(Text.Quote.Triple, "a")
////  "\"\"\"a\""      ?= Text.Unclosed(Text.Raw(Text.Quote.Triple, "a\""))
////  "\"\"\"a\"\""    ?= Text.Unclosed(Text.Raw(Text.Quote.Triple, "a\"\""))
////
////  "'''\nX\n Y\n'''" ?= Text.MultiLine(
////    0,
////    '\'',
////    Text.Quote.Triple,
////    List(EOL(), Plain("X"), EOL(), Plain(" Y"), EOL())
////  )
////
////  //// Escapes ////
////
////  Text.Segment.Escape.Character.codes.foreach(i => s"'\\$i'" ?= Text(i))
////  Text.Segment.Escape.Control.codes.foreach(i => s"'\\$i'"   ?= Text(i))
////
////  "'\\\\'"   ?= Text(Text.Segment.Escape.Slash)
////  "'\\''"    ?= Text(Text.Segment.Escape.Quote)
////  "'\\\"'"   ?= Text(Text.Segment.Escape.RawQuote)
////  "'\\"      ?= Text.Unclosed(Text("\\"))
////  "'\\c'"    ?= Text(Text.Segment.Escape.Invalid("c"))
////  "'\\cd'"   ?= Text(Text.Segment.Escape.Invalid("c"), "d")
////  "'\\123d'" ?= Text(Text.Segment.Escape.Number(123), "d")
////
////  //// Interpolation ////
////
////  "'a`b`c'" ?= Text("a", Text.Segment.Interpolation(Some("b")), "c")
////  "'a`b 'c`d`e' f`g'" ?= {
////    val bd = "b" $_ Text("c", Text.Segment.Interpolation(Some("d")), "e") $_ "f"
////    Text("a", Text.Segment.Interpolation(Some(bd)), "g")
////  }
////  //  "'`a(`'" ?= Text(Text.Segment.Interpolated(Some("a" $ Group.Unclosed())))
////  //  // Comments
//////    expr("#"              , Comment)
//////    expr("#c"             , Comment :: CommentBody("c"))
////  //  expr("#c\na"          , Comment :: CommentBody("c") :: EOL :: Var("a"))
////  //  expr("#c\n a"         , Comment :: CommentBody("c") :: EOL :: CommentBody(" a"))
////  //  expr(" #c\n a"        , Comment :: CommentBody("c") :: EOL :: Var("a"))
////  //  expr(" #c\n  a"       , Comment :: CommentBody("c") :: EOL :: CommentBody("  a"))
////  //  expr("a#c"            , Var("a") :: Comment :: CommentBody("c"))
////  //  expr("a # c"          , Var("a") :: Comment :: CommentBody(" c"))
////  //  expr("a#"             , Var("a") :: Comment)
////  //  expr("a#\nb"          , Var("a") :: Comment :: EOL :: Var("b"))
////  //  expr("a#\n b"         , Var("a") :: Comment :: EOL :: CommentBody(" b"))
////  //
////  //  // Disabled
////  //  expr("a #= b"         , Var("a") :: DisabledAssignment :: Var("b"))
////  //
//
//  //////////////////////////////////////////////////////////////////////////////
//  //// Comments ////////////////////////////////////////////////////////////////
//  //////////////////////////////////////////////////////////////////////////////
//
////  "foo   ##L1"      ?= "foo" $___ Comment.SingleLine("L1")
////  "##\n    L1\n L2" ?= Comment.MultiLine(0, List("", "    L1", " L2"))
////  "##L1\nL2" ??= Module(OptLine(Comment.SingleLine("L1")), OptLine(Cons("L2")))
////  "foo #a b" ?= "foo" $_ Comment.Disable("a" $_ "b")
//
  //////////////////////////////////////////////////////////////////////////////
  //// Flags ///////////////////////////////////////////////////////////////////
  //////////////////////////////////////////////////////////////////////////////

  "x = skip a"             ?= "x" $_ "=" $_ "a"
  "x = skip a.fn"          ?= "x" $_ "=" $_ "a"
  "x = skip fn a"          ?= "x" $_ "=" $_ "a"
  "x = skip (a)"           ?= "x" $_ "=" $_ "a"
  "x = skip (a.fn)"        ?= "x" $_ "=" $_ "a"
  "x = skip (a + b)"       ?= "x" $_ "=" $_ "a"
  "x = skip ((a + b) + c)" ?= "x" $_ "=" $_ "a"
  "x = skip ()"            ?= "x" $_ "=" $_ Group()
//  "a = freeze b c" ?= "a" $_ "#=" $_ ("b" $_ "c") // freeze

  //////////////////////////////////////////////////////////////////////////////
  //// Mixfixes ////////////////////////////////////////////////////////////////
  //////////////////////////////////////////////////////////////////////////////

  def amb(head: AST, lst: List[List[AST]]): Macro.Ambiguous =
    Macro.Ambiguous(
      Shifted.List1(Macro.Ambiguous.Segment(head)),
      Tree(lst.map(_ -> (())): _*)
    )

  def amb(head: AST, lst: List[List[AST]], body: SAST): Macro.Ambiguous =
    Macro.Ambiguous(
      Shifted.List1(Macro.Ambiguous.Segment(head, Some(body))),
      Tree(lst.map(_ -> (())): _*)
    )

  def _amb_group_(i: Int)(t: AST): Macro.Ambiguous =
    amb("(", List(List(")")), Shifted(i, t))

  val amb_group   = _amb_group_(0)(_)
  val amb_group_  = _amb_group_(1)(_)
  val amb_group__ = _amb_group_(2)(_)
  def group_(): Macro.Ambiguous = amb("(", List(List(")")))

  def _amb_if(i: Int)(t: AST) =
    amb("if", List(List("then"), List("then", "else")), Shifted(i, t))

  val amb_if   = _amb_if(0)(_)
  val amb_if_  = _amb_if(1)(_)
  val amb_if__ = _amb_if(2)(_)

  "()"          ?= Group()
  "( )"         ?= Group()
  "( (  )   )"  ?= Group(Group())
  "(a)"         ?= Group("a")
  "((a))"       ?= Group(Group("a"))
  "(((a)))"     ?= Group(Group(Group("a")))
  "( (  a   ))" ?= Group(Group("a"))
  "(a) (b)"     ?= Group("a") $_ Group("b")
  "("           ?= amb("(", List(List(")")))
  "(("          ?= amb_group(group_())

  "import Std .  Math  .Vector".stripMargin ?= Import("Std", "Math", "Vector")

  """def Maybe a
    |    def Just val:a
    |    def Nothing""".stripMargin ?= {
    val defJust    = Def("Just", List("val" $ ":" $ "a"))
    val defNothing = Def("Nothing")
    Def(
      "Maybe",
      List("a"),
      Some(
        Block(
          Block.Continuous,
          4,
          Block.Line(defJust),
          List(Block.Line(Some(defNothing)))
        )
      )
    )
  }
//
//  """foo ->
//    |    bar
//    |""".stripMargin ?= "foo" $_ "->" $_ Block(
//    Block.Discontinuous,
//    4,
//    "bar",
//    None
//  )
//
  "if a then b" ?= Mixfix(
    List1[AST.Ident]("if", "then"),
    List1[AST]("a", "b")
  )
  "if a then b else c" ?= Mixfix(
    List1[AST.Ident]("if", "then", "else"),
    List1[AST]("a", "b", "c")
  )

  "if a"          ?= amb_if_("a": AST)
  "(if a) b"      ?= Group(amb_if_("a": AST)) $_ "b"
  "if (a then b " ?= amb_if_(amb_group("a" $_ "then" $_ "b"))

//  //////////////////////////////////////////////////////////////////////////////
//  //// Foreign /////////////////////////////////////////////////////////////////
//  //////////////////////////////////////////////////////////////////////////////
//
//  "f = foreign Python3\n a" ?= "f" $_ "=" $_ Foreign(1, "Python3", List("a"))
//
//  val pyLine1 = "import re"
//  val pyLine2 = """re.match(r"[^@]+@[^@]+\.[^@]+", "foo@ds.pl") != None"""
//  s"""validateEmail address = foreign Python3
//     |    $pyLine1
//     |    $pyLine2""".stripMargin ?= ("validateEmail" $_ "address") $_ "=" $_
//  Foreign(4, "Python3", List(pyLine1, pyLine2))

  //////////////////////////////////////////////////////////////////////////////
  //// Large Input /////////////////////////////////////////////////////////////
  //////////////////////////////////////////////////////////////////////////////

  ("(" * 10000).testIdentity
  ("OVERFLOW " * 2000).testIdentity
  ("\uD800\uDF1E " * 2000).testIdentity

  //////////////////////////////////////////////////////////////////////////////
  //// OTHER (TO BE PARTITIONED)////////////////////////////////////////////////
  //////////////////////////////////////////////////////////////////////////////

//  "\na \nb \n".testIdentity
//  "f =  \n\n\n".testIdentity
//  "  \n\n\n f\nf".testIdentity
//  "f =  \n\n  x ".testIdentity
//  "  a\n   b\n  c".testIdentity
//  "f =\n\n  x\n\n y".testIdentity

//  """
//    a
//     b
//   c
//    d
//  e
//   f g h
//  """.testIdentity
//
//  """
//  # pop1: adults
//  # pop2: children
//  # pop3: mutants
//    Selects the 'fittest' individuals from population and kills the rest!
//
//  log
//  '''
//  keepBest
//  `pop1`
//  `pop2`
//  `pop3`
//  '''
//
//  unique xs
//    = xs.at(0.0) +: [1..length xs -1] . filter (isUnique xs) . map xs.at
//
//  isUnique xs i ####
//    = xs.at(i).score != xs.at(i-1).score
//
//  pop1<>pop2<>pop3 . sorted . unique . take (length pop1) . pure
//  """.testIdentity
//
  ///////////////////////
  //// Preprocessing ////
  ///////////////////////

  "\t" ??= Module(OptLine(4))
  "\r" ??= Module(OptLine(), OptLine())
  "\r\n" ??= Module(OptLine(), OptLine())

}
////////////////////////////////////////////////////////////////////////////////
// TODO TODO TODO TODO TODO TODO TODO TODO TODO TODO TODO TODO TODO TODO TODO //
////////////////////////////////////////////////////////////////////////////////

// [ ] operator blocks
// [ ] warnings in scala code
// [ ] Undefined parsing
// [ ] All block types
// [ ] Unary minus<|MERGE_RESOLUTION|>--- conflicted
+++ resolved
@@ -12,35 +12,18 @@
 
 class ParserSpec extends FlatSpec with Matchers {
 
-<<<<<<< HEAD
   def assertModule(input: String, result: AST): Assertion = {
     val parser  = Parser()
     val module  = parser.run(new Reader(input))
     val rmodule = parser.dropMacroMeta(module)
     assert(rmodule == result)
-    assert(module.show() == new Reader(input).toString())
+    assert(module.show == new Reader(input).toString())
   }
 
   def assertExpr(input: String, result: AST): Assertion = {
     val parser  = Parser()
     val module  = parser.run(new Reader(input))
     val rmodule = parser.dropMacroMeta(module)
-=======
-  type Markers = Seq[(Int, Marker)]
-
-  def assertModule(input: String, result: AST, markers: Markers): Assertion = {
-    val parser = Parser()
-    val module = parser.run(new Reader(input), markers).unwrap
-    val rmodule = parser.resolveMacros(module)
-    assert(rmodule == result)
-    assert(module.show == new Reader(input).toString)
-  }
-
-  def assertExpr(input: String, result: AST, markers: Markers): Assertion = {
-    val parser = Parser()
-    val module = parser.run(new Reader(input), markers).unwrap
-    val rmodule = parser.resolveMacros(module)
->>>>>>> feb28936
     val tail    = module.lines.tail
     if (!tail.forall(_.elem.isEmpty)) fail("Multi-line block")
     else {
@@ -48,24 +31,14 @@
         case None => fail("Empty expression")
         case Some(e) =>
           assert(e == result)
-<<<<<<< HEAD
-          assert(module.show() == new Reader(input).toString())
-=======
-          assert(module.show == new Reader(input).toString)
->>>>>>> feb28936
+          assert(module.show == new Reader(input).toString())
       }
     }
   }
 
   def assertIdentity(input: String): Assertion = {
-<<<<<<< HEAD
     val module = Parser().run(new Reader(input))
-    assert(module.show() == new Reader(input).toString())
-=======
-    val parser = Parser()
-    val module = parser.run(new Reader(input), markers).unwrap
-    assert(module.show == new Reader(input).toString)
->>>>>>> feb28936
+    assert(module.show == new Reader(input).toString())
   }
 
   implicit class TestString(input: String) {
@@ -86,13 +59,6 @@
     def testIdentity     = testBase in { assertIdentity(input)    }
   }
 
-<<<<<<< HEAD
-=======
-  val markers = 0 to 100 map (
-    offset => offset -> Marker(UUID.fromString(offset.toString))
-  )
-
->>>>>>> feb28936
   //////////////////////////////////////////////////////////////////////////////
   //// Identifiers /////////////////////////////////////////////////////////////
   //////////////////////////////////////////////////////////////////////////////
