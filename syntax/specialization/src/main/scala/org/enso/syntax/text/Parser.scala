package org.enso.syntax.text

import org.enso.flexer
import org.enso.syntax.text
<<<<<<< HEAD
import org.enso.syntax.text.ast.template.Builtin
=======
import org.enso.syntax.text.AST.Marker
>>>>>>> 42ebf9c2
import org.enso.syntax.text.precedence.Template

////////////////
//// Parser ////
////////////////

class Parser {
  import Parser._
  private val engine = newEngine()

  def run(input: String, mrkr: Seq[(Int, Marker)] = Seq()): Result[AST.Module] =
    engine.run(input, mrkr).map { module: AST =>
      val module2 = module.asInstanceOf[AST.Module] // FIXME
      Template.run(module2)
    }

}

object Parser {
  type Result[T] = flexer.Parser.Result[T]
  private val newEngine = flexer.Parser.compile(text.ParserDef)

  def apply(): Parser = new Parser()
}

//////////////
//// Main ////
//////////////

object Main extends App {
  val p1 = new Parser()
  val p2 = new Parser()

<<<<<<< HEAD
//  val inp = "(a b)"
  val inp = "(a b) "
  val out = p1.run(inp)

=======
  val inp = "import Std.Math"
  val out = p1.run(inp, Seq())
>>>>>>> 42ebf9c2
  pprint.pprintln(out, width = 50, height = 10000)

  out match {
    case flexer.Parser.Result(_, flexer.Parser.Result.Success(v)) =>
      v.lines.head.elem match {
        case Some(ast) =>
          ast match {
            case t: AST.Template.Matched =>
              println("\n---\n")
              Builtin.registry.get(t.path()) match {
                case None => println(":(")
                case Some(spec) =>
                  println("COMPUTING")
                  val out = spec.finalizer(t.segments.toList.map(_.el))
                  println(out)
              }
            case _ =>
          }
        case _ =>
      }

      println(v.show() == inp)
      println("------")
      println(v.show())
      println("------")

  }
  println()
}<|MERGE_RESOLUTION|>--- conflicted
+++ resolved
@@ -2,11 +2,8 @@
 
 import org.enso.flexer
 import org.enso.syntax.text
-<<<<<<< HEAD
 import org.enso.syntax.text.ast.template.Builtin
-=======
 import org.enso.syntax.text.AST.Marker
->>>>>>> 42ebf9c2
 import org.enso.syntax.text.precedence.Template
 
 ////////////////
@@ -40,15 +37,8 @@
   val p1 = new Parser()
   val p2 = new Parser()
 
-<<<<<<< HEAD
-//  val inp = "(a b)"
-  val inp = "(a b) "
-  val out = p1.run(inp)
-
-=======
   val inp = "import Std.Math"
   val out = p1.run(inp, Seq())
->>>>>>> 42ebf9c2
   pprint.pprintln(out, width = 50, height = 10000)
 
   out match {
