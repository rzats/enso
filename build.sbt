--- conflicted
+++ resolved
@@ -53,13 +53,8 @@
   "-Ywarn-unused:patvars",            // Warn if a variable bound in a pattern is unused.
   "-Ywarn-unused:privates",           // Warn if a private member is unused.
   "-Ywarn-value-discard",             // Warn when non-Unit expression results are unused.
-<<<<<<< HEAD
 //  "-language:implicitConversions",
   "-Xmacro-settings:-logging@org.enso"
-=======
-  "-language:implicitConversions",
-//  "-Xmacro-settings:-logging@org.enso"
->>>>>>> b7cbfff6
 //  "-Xmacro-settings:-logging@org.enso.flexer.automata"
 )
 
