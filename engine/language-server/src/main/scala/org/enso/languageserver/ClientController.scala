package org.enso.languageserver

import akka.actor.{Actor, ActorLogging, ActorRef, Props, Stash}
import akka.pattern.ask
import akka.util.Timeout
import org.enso.languageserver.ClientApi._
import org.enso.languageserver.data.{CapabilityRegistration, Client}
import org.enso.languageserver.event.ClientDisconnected
import org.enso.languageserver.filemanager.FileManagerApi._
import org.enso.languageserver.filemanager.{
  FileManagerProtocol,
  FileSystemFailureMapper
}
import org.enso.languageserver.jsonrpc.Errors.ServiceError
import org.enso.languageserver.jsonrpc._
import org.enso.languageserver.requesthandler.{
  AcquireCapabilityHandler,
  OpenFileHandler,
  ReleaseCapabilityHandler
}
import org.enso.languageserver.text.TextApi.OpenFile

import scala.concurrent.duration._
import scala.util.{Failure, Success}

/**
  * The JSON RPC API provided by the language server.
  * See [[https://github.com/luna/enso/blob/master/doc/design/engine/engine-services.md]]
  * for message specifications.
  */
object ClientApi {
  import io.circe.generic.auto._

  case object AcquireCapability extends Method("capability/acquire") {
    implicit val hasParams = new HasParams[this.type] {
      type Params = CapabilityRegistration
    }
    implicit val hasResult = new HasResult[this.type] {
      type Result = Unused.type
    }
  }

  case object ReleaseCapability extends Method("capability/release") {
    implicit val hasParams = new HasParams[this.type] {
      type Params = CapabilityRegistration
    }
    implicit val hasResult = new HasResult[this.type] {
      type Result = Unused.type
    }
  }

  case object ForceReleaseCapability
      extends Method("capability/forceReleased") {
    implicit val hasParams = new HasParams[this.type] {
      type Params = CapabilityRegistration
    }
  }

  case object GrantCapability extends Method("capability/granted") {
    implicit val hasParams = new HasParams[this.type] {
      type Params = CapabilityRegistration
    }
  }

  val protocol: Protocol = Protocol.empty
    .registerRequest(AcquireCapability)
    .registerRequest(ReleaseCapability)
    .registerRequest(WriteFile)
    .registerRequest(ReadFile)
    .registerRequest(CreateFile)
<<<<<<< HEAD
    .registerRequest(OpenFile)
=======
    .registerRequest(DeleteFile)
    .registerRequest(CopyFile)
>>>>>>> 2275a972
    .registerNotification(ForceReleaseCapability)
    .registerNotification(GrantCapability)

  case class WebConnect(webActor: ActorRef)
}

/**
  * An actor handling communications between a single client and the language
  * server.
  *
  * @param clientId the internal client id.
  * @param server the language server actor.
  */
class ClientController(
  val clientId: Client.Id,
  val server: ActorRef,
  val bufferRegistry: ActorRef,
  val capabilityRouter: ActorRef,
  requestTimeout: FiniteDuration = 10.seconds
) extends Actor
    with Stash
    with ActorLogging {

  import context.dispatcher

  implicit val timeout = Timeout(requestTimeout)

  private val client = Client(clientId, self)

  private val requestHandlers: Map[Method, Props] =
    Map(
      AcquireCapability -> AcquireCapabilityHandler
        .props(capabilityRouter, requestTimeout, client),
      ReleaseCapability -> ReleaseCapabilityHandler
        .props(capabilityRouter, requestTimeout, client),
      OpenFile -> OpenFileHandler.props(bufferRegistry, requestTimeout, client)
    )

  override def receive: Receive = {
    case ClientApi.WebConnect(webActor) =>
      unstashAll()
      context.become(connected(webActor))
    case _ => stash()
  }

  def connected(webActor: ActorRef): Receive = {
    case MessageHandler.Disconnected =>
      context.system.eventStream.publish(ClientDisconnected(clientId))
      context.stop(self)

    case LanguageProtocol.CapabilityForceReleased(registration) =>
      webActor ! Notification(ForceReleaseCapability, registration)

    case LanguageProtocol.CapabilityGranted(registration) =>
      webActor ! Notification(GrantCapability, registration)

    case r @ Request(method, _, _) if (requestHandlers.contains(method)) =>
      val handler = context.actorOf(requestHandlers(method))
      handler.forward(r)

    case Request(WriteFile, id, params: WriteFile.Params) =>
      writeFile(webActor, id, params)

    case Request(ReadFile, id, params: ReadFile.Params) =>
      readFile(webActor, id, params)

    case Request(CreateFile, id, params: CreateFile.Params) =>
      createFile(webActor, id, params)

    case Request(DeleteFile, id, params: DeleteFile.Params) =>
      deleteFile(webActor, id, params)

    case Request(CopyFile, id, params: CopyFile.Params) =>
      copyFile(webActor, id, params)
  }

  private def readFile(
    webActor: ActorRef,
    id: Id,
    params: ReadFile.Params
  ): Unit = {
    (server ? FileManagerProtocol.ReadFile(params.path)).onComplete {
      case Success(
          FileManagerProtocol.ReadFileResult(Right(content: String))
          ) =>
        webActor ! ResponseResult(ReadFile, id, ReadFile.Result(content))

      case Success(FileManagerProtocol.ReadFileResult(Left(failure))) =>
        webActor ! ResponseError(
          Some(id),
          FileSystemFailureMapper.mapFailure(failure)
        )

      case Failure(th) =>
        log.error("An exception occurred during reading a file", th)
        webActor ! ResponseError(Some(id), ServiceError)
    }
  }

  private def writeFile(
    webActor: ActorRef,
    id: Id,
    params: WriteFile.Params
  ): Unit = {
    (server ? FileManagerProtocol.WriteFile(params.path, params.contents))
      .onComplete {
        case Success(FileManagerProtocol.WriteFileResult(Right(()))) =>
          webActor ! ResponseResult(WriteFile, id, Unused)

        case Success(FileManagerProtocol.WriteFileResult(Left(failure))) =>
          webActor ! ResponseError(
            Some(id),
            FileSystemFailureMapper.mapFailure(failure)
          )

        case Failure(th) =>
          log.error("An exception occurred during writing to a file", th)
          webActor ! ResponseError(Some(id), ServiceError)
      }
  }

  private def createFile(
    webActor: ActorRef,
    id: Id,
    params: CreateFile.Params
  ): Unit = {
    (server ? FileManagerProtocol.CreateFile(params.`object`))
      .onComplete {
        case Success(FileManagerProtocol.CreateFileResult(Right(()))) =>
          webActor ! ResponseResult(CreateFile, id, Unused)

        case Success(FileManagerProtocol.CreateFileResult(Left(failure))) =>
          webActor ! ResponseError(
            Some(id),
            FileSystemFailureMapper.mapFailure(failure)
          )

        case Failure(th) =>
          log.error("An exception occurred during creating a file", th)
          webActor ! ResponseError(Some(id), ServiceError)
      }
  }

  private def deleteFile(
    webActor: ActorRef,
    id: Id,
    params: DeleteFile.Params
  ): Unit = {
    (server ? FileManagerProtocol.DeleteFile(params.path))
      .onComplete {
        case Success(FileManagerProtocol.DeleteFileResult(Right(()))) =>
          webActor ! ResponseResult(DeleteFile, id, Unused)

        case Success(FileManagerProtocol.DeleteFileResult(Left(failure))) =>
          webActor ! ResponseError(
            Some(id),
            FileSystemFailureMapper.mapFailure(failure)
          )

        case Failure(th) =>
          log.error("An exception occurred during deleting a file", th)
          webActor ! ResponseError(Some(id), ServiceError)
      }
  }

  private def copyFile(
    webActor: ActorRef,
    id: Id,
    params: CopyFile.Params
  ): Unit = {
    (server ? FileManagerProtocol.CopyFile(params.from, params.to))
      .onComplete {
        case Success(FileManagerProtocol.CopyFileResult(Right(()))) =>
          webActor ! ResponseResult(CopyFile, id, Unused)

        case Success(FileManagerProtocol.CopyFileResult(Left(failure))) =>
          webActor ! ResponseError(
            Some(id),
            FileSystemFailureMapper.mapFailure(failure)
          )

        case Failure(th) =>
          log.error("An exception occured during copying a file", th)
          webActor ! ResponseError(Some(id), ServiceError)
      }
  }

}<|MERGE_RESOLUTION|>--- conflicted
+++ resolved
@@ -7,6 +7,10 @@
 import org.enso.languageserver.data.{CapabilityRegistration, Client}
 import org.enso.languageserver.event.ClientDisconnected
 import org.enso.languageserver.filemanager.FileManagerApi._
+import org.enso.languageserver.filemanager.FileManagerProtocol.{
+  CreateFileResult,
+  WriteFileResult
+}
 import org.enso.languageserver.filemanager.{
   FileManagerProtocol,
   FileSystemFailureMapper
@@ -68,12 +72,9 @@
     .registerRequest(WriteFile)
     .registerRequest(ReadFile)
     .registerRequest(CreateFile)
-<<<<<<< HEAD
     .registerRequest(OpenFile)
-=======
     .registerRequest(DeleteFile)
     .registerRequest(CopyFile)
->>>>>>> 2275a972
     .registerNotification(ForceReleaseCapability)
     .registerNotification(GrantCapability)
 
@@ -180,10 +181,10 @@
   ): Unit = {
     (server ? FileManagerProtocol.WriteFile(params.path, params.contents))
       .onComplete {
-        case Success(FileManagerProtocol.WriteFileResult(Right(()))) =>
+        case Success(WriteFileResult(Right(()))) =>
           webActor ! ResponseResult(WriteFile, id, Unused)
 
-        case Success(FileManagerProtocol.WriteFileResult(Left(failure))) =>
+        case Success(WriteFileResult(Left(failure))) =>
           webActor ! ResponseError(
             Some(id),
             FileSystemFailureMapper.mapFailure(failure)
@@ -202,10 +203,10 @@
   ): Unit = {
     (server ? FileManagerProtocol.CreateFile(params.`object`))
       .onComplete {
-        case Success(FileManagerProtocol.CreateFileResult(Right(()))) =>
+        case Success(CreateFileResult(Right(()))) =>
           webActor ! ResponseResult(CreateFile, id, Unused)
 
-        case Success(FileManagerProtocol.CreateFileResult(Left(failure))) =>
+        case Success(CreateFileResult(Left(failure))) =>
           webActor ! ResponseError(
             Some(id),
             FileSystemFailureMapper.mapFailure(failure)
