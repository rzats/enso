package org.enso.languageserver.filemanager

import org.enso.languageserver.jsonrpc.{
  Error,
  HasParams,
  HasResult,
  Method,
  Unused
}

/**
  * The file manager JSON RPC API provided by the language server.
  * See [[https://github.com/luna/enso/blob/master/doc/design/engine/engine-services.md]]
  * for message specifications.
  */
object FileManagerApi {

  case object WriteFile extends Method("file/write") {

    case class Params(path: Path, contents: String)

    implicit val hasParams = new HasParams[this.type] {
      type Params = WriteFile.Params
    }
    implicit val hasResult = new HasResult[this.type] {
      type Result = Unused.type
    }
  }

  case object ReadFile extends Method("file/read") {

    case class Params(path: Path)

    case class Result(contents: String)

    implicit val hasParams = new HasParams[this.type] {
      type Params = ReadFile.Params
    }
    implicit val hasResult = new HasResult[this.type] {
      type Result = ReadFile.Result
    }
  }

  case object CreateFile extends Method("file/create") {

    case class Params(`object`: FileSystemObject)

    implicit val hasParams = new HasParams[this.type] {
      type Params = CreateFile.Params
    }
    implicit val hasResult = new HasResult[this.type] {
      type Result = Unused.type
    }
  }

  case object DeleteFile extends Method("file/delete") {

    case class Params(path: Path)

    implicit val hasParams = new HasParams[this.type] {
      type Params = DeleteFile.Params
    }
    implicit val hasResult = new HasResult[this.type] {
      type Result = Unused.type
    }
  }

  case object CopyFile extends Method("file/copy") {

    case class Params(from: Path, to: Path)

    implicit val hasParams = new HasParams[this.type] {
      type Params = CopyFile.Params
    }
    implicit val hasResult = new HasResult[this.type] {
      type Result = Unused.type
    }
  }

  // Errors

  case class FileSystemError(override val message: String)
      extends Error(1000, message)

  case object ContentRootNotFoundError
      extends Error(1001, "Content root not found")

  case object AccessDeniedError extends Error(1002, "Access denied")

  case object FileNotFoundError extends Error(1003, "File not found")

<<<<<<< HEAD
  case object OperationTimeoutError extends Error(1003, "IO operation timeout")
=======
  case object FileExistsError extends Error(1004, "File already exists")
>>>>>>> 2275a972

}<|MERGE_RESOLUTION|>--- conflicted
+++ resolved
@@ -89,10 +89,8 @@
 
   case object FileNotFoundError extends Error(1003, "File not found")
 
-<<<<<<< HEAD
   case object OperationTimeoutError extends Error(1003, "IO operation timeout")
-=======
+
   case object FileExistsError extends Error(1004, "File already exists")
->>>>>>> 2275a972
 
 }